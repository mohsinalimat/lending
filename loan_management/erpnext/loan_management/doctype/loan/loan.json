--- conflicted
+++ resolved
@@ -407,11 +407,7 @@
  "index_web_pages_for_search": 1,
  "is_submittable": 1,
  "links": [],
-<<<<<<< HEAD
- "modified": "2022-06-21 11:50:31.957360",
-=======
- "modified": "2022-06-30 12:04:13.728880",
->>>>>>> c7314d1a
+ "modified": "2022-07-12 11:50:31.957360",
  "modified_by": "Administrator",
  "module": "Loan Management",
  "name": "Loan",

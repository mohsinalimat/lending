// Copyright (c) 2019, Frappe Technologies Pvt. Ltd. and contributors
// For license information, please see license.txt

{% include 'erpnext/loan_management/loan_common.js' %};

frappe.ui.form.on('Loan Application', {

	setup: function(frm) {
		frm.make_methods = {
			'Loan': function() { frm.trigger('create_loan') },
			'Loan Security Pledge': function() { frm.trigger('create_loan_security_pledge') },
		}
	},
	refresh: function(frm) {
		frm.trigger("toggle_fields");
		frm.trigger("add_toolbar_buttons");
<<<<<<< HEAD
		frm.set_query("loan_type", () => {
=======
		frm.set_query('loan_type', () => {
>>>>>>> ac043240
			return {
				filters: {
					company: frm.doc.company
				}
			};
		});
	},
	repayment_method: function(frm) {
		frm.doc.repayment_amount = frm.doc.repayment_periods = "";
		frm.trigger("toggle_fields");
		frm.trigger("toggle_required");
	},
	toggle_fields: function(frm) {
		frm.toggle_enable("repayment_amount", frm.doc.repayment_method=="Repay Fixed Amount per Period")
		frm.toggle_enable("repayment_periods", frm.doc.repayment_method=="Repay Over Number of Periods")
	},
	toggle_required: function(frm){
		frm.toggle_reqd("repayment_amount", cint(frm.doc.repayment_method=='Repay Fixed Amount per Period'))
		frm.toggle_reqd("repayment_periods", cint(frm.doc.repayment_method=='Repay Over Number of Periods'))
	},
	add_toolbar_buttons: function(frm) {
		if (frm.doc.status == "Approved") {

			if (frm.doc.is_secured_loan) {
				frappe.db.get_value("Loan Security Pledge", {"loan_application": frm.doc.name, "docstatus": 1}, "name", (r) => {
					if (Object.keys(r).length === 0) {
						frm.add_custom_button(__('Loan Security Pledge'), function() {
							frm.trigger('create_loan_security_pledge');
						},__('Create'))
					}
				});
			}

			frappe.db.get_value("Loan", {"loan_application": frm.doc.name, "docstatus": 1}, "name", (r) => {
				if (Object.keys(r).length === 0) {
					frm.add_custom_button(__('Loan'), function() {
						frm.trigger('create_loan');
					},__('Create'))
				} else {
					frm.set_df_property('status', 'read_only', 1);
				}
			});
		}
	},
	create_loan: function(frm) {
		if (frm.doc.status != "Approved") {
			frappe.throw(__("Cannot create loan until application is approved"));
		}

		frappe.model.open_mapped_doc({
			method: 'erpnext.loan_management.doctype.loan_application.loan_application.create_loan',
			frm: frm
		});
	},
	create_loan_security_pledge: function(frm) {

		if(!frm.doc.is_secured_loan) {
			frappe.throw(__("Loan Security Pledge can only be created for secured loans"));
		}

		frappe.call({
			method: "erpnext.loan_management.doctype.loan_application.loan_application.create_pledge",
			args: {
				loan_application: frm.doc.name
			},
			callback: function(r) {
				frappe.set_route("Form", "Loan Security Pledge", r.message);
			}
		})
	},
	is_term_loan: function(frm) {
		frm.set_df_property('repayment_method', 'hidden', 1 - frm.doc.is_term_loan);
		frm.set_df_property('repayment_method', 'reqd', frm.doc.is_term_loan);
	},
	is_secured_loan: function(frm) {
		frm.set_df_property('proposed_pledges', 'reqd', frm.doc.is_secured_loan);
	},

	calculate_amounts: function(frm, cdt, cdn) {
		let row = locals[cdt][cdn];
		if (row.qty) {
			frappe.model.set_value(cdt, cdn, 'amount', row.qty * row.loan_security_price);
			frappe.model.set_value(cdt, cdn, 'post_haircut_amount', cint(row.amount - (row.amount * row.haircut/100)));
		} else if (row.amount) {
			frappe.model.set_value(cdt, cdn, 'qty', cint(row.amount / row.loan_security_price));
			frappe.model.set_value(cdt, cdn, 'amount', row.qty * row.loan_security_price);
			frappe.model.set_value(cdt, cdn, 'post_haircut_amount', cint(row.amount - (row.amount * row.haircut/100)));
		}

		let maximum_amount = 0;

		$.each(frm.doc.proposed_pledges || [], function(i, item){
			maximum_amount += item.post_haircut_amount;
		});

		if (flt(maximum_amount)) {
			frm.set_value('maximum_loan_amount', flt(maximum_amount));
		}
	}
});

frappe.ui.form.on("Proposed Pledge", {
	loan_security: function(frm, cdt, cdn) {
		let row = locals[cdt][cdn];

		if (row.loan_security) {
			frappe.call({
				method: "erpnext.loan_management.doctype.loan_security_price.loan_security_price.get_loan_security_price",
				args: {
					loan_security: row.loan_security
				},
				callback: function(r) {
					frappe.model.set_value(cdt, cdn, 'loan_security_price', r.message);
					frm.events.calculate_amounts(frm, cdt, cdn);
				}
			})
		}
	},

	amount: function(frm, cdt, cdn) {
		frm.events.calculate_amounts(frm, cdt, cdn);
	},

	qty: function(frm, cdt, cdn) {
		frm.events.calculate_amounts(frm, cdt, cdn);
	},
})<|MERGE_RESOLUTION|>--- conflicted
+++ resolved
@@ -14,11 +14,7 @@
 	refresh: function(frm) {
 		frm.trigger("toggle_fields");
 		frm.trigger("add_toolbar_buttons");
-<<<<<<< HEAD
-		frm.set_query("loan_type", () => {
-=======
 		frm.set_query('loan_type', () => {
->>>>>>> ac043240
 			return {
 				filters: {
 					company: frm.doc.company

--- conflicted
+++ resolved
@@ -17,10 +17,7 @@
   "is_term_loan",
   "disabled",
   "repayment_schedule_type",
-<<<<<<< HEAD
   "cyclic_day_of_the_month",
-=======
->>>>>>> 40471bcd
   "repayment_date_on",
   "days_past_due_threshold_for_npa",
   "description",
@@ -299,7 +296,6 @@
    "fieldtype": "Link",
    "label": "Charges Waiver Item",
    "options": "Item"
-<<<<<<< HEAD
   },
   {
    "depends_on": "eval:doc.repayment_schedule_type == \"Monthly as per cycle date\"",
@@ -312,15 +308,7 @@
  ],
  "index_web_pages_for_search": 1,
  "links": [],
- "modified": "2023-09-21 11:51:37.789220",
-=======
-  }
- ],
- "index_web_pages_for_search": 1,
- "is_submittable": 1,
- "links": [],
- "modified": "2023-09-19 23:25:49.472523",
->>>>>>> 40471bcd
+ "modified": "2023-09-22 11:51:37.789220",
  "modified_by": "Administrator",
  "module": "Loan Management",
  "name": "Loan Type",
@@ -328,11 +316,6 @@
  "owner": "Administrator",
  "permissions": [
   {
-<<<<<<< HEAD
-=======
-   "amend": 1,
-   "cancel": 1,
->>>>>>> 40471bcd
    "create": 1,
    "delete": 1,
    "email": 1,
@@ -340,28 +323,13 @@
    "print": 1,
    "read": 1,
    "report": 1,
-<<<<<<< HEAD
    "role": "System Manager",
    "share": 1,
    "write": 1
-=======
-   "role": "Loan Manager",
-   "share": 1,
-   "submit": 1,
-   "write": 1
-  },
-  {
-   "read": 1,
-   "role": "Employee"
->>>>>>> 40471bcd
   }
  ],
  "sort_field": "modified",
  "sort_order": "DESC",
-<<<<<<< HEAD
- "states": []
-=======
  "states": [],
  "track_changes": 1
->>>>>>> 40471bcd
 }
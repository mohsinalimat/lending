--- conflicted
+++ resolved
@@ -299,28 +299,23 @@
    "options": "Item"
   },
   {
-<<<<<<< HEAD
    "fieldname": "loan_category",
    "fieldtype": "Link",
    "label": "Loan Category",
    "options": "Loan Category"
-=======
+  },
+  {
    "depends_on": "eval:doc.repayment_schedule_type == \"Monthly as per cycle date\"",
    "description": "Day of every month on which the repayment date is considered",
    "fieldname": "cyclic_day_of_the_month",
    "fieldtype": "Int",
    "label": "Cyclic Day Of the Month",
    "mandatory_depends_on": "eval:doc.repayment_schedule_type == \"Monthly as per cycle date\""
->>>>>>> 14ea3e33
   }
  ],
  "index_web_pages_for_search": 1,
  "links": [],
-<<<<<<< HEAD
- "modified": "2023-09-14 23:14:46.825558",
-=======
  "modified": "2023-09-22 11:51:37.789220",
->>>>>>> 14ea3e33
  "modified_by": "Administrator",
  "module": "Loan Management",
  "name": "Loan Type",

// Copyright (c) 2019, Frappe Technologies Pvt. Ltd. and contributors
// For license information, please see license.txt

lending.common.setup_filters("Loan Repayment");

frappe.ui.form.on('Loan Repayment', {
	setup(frm) {
		frm.ignore_doctypes_on_cancel_all = ["Process Loan Classification"];
<<<<<<< HEAD
=======
		if (frappe.meta.has_field("Loan Repayment", "repay_from_salary")) {
			frm.add_fetch("against_loan", "repay_from_salary", "repay_from_salary");
		}
>>>>>>> 14ea3e33
	},

	onload: function(frm) {
		frm.set_query('against_loan', function() {
			return {
				'filters': {
					'docstatus': 1
				}
			};
		});

		if (frm.doc.against_loan && frm.doc.posting_date && frm.doc.docstatus == 0) {
			frm.trigger('calculate_repayment_amounts');
		}
	},

	posting_date : function(frm) {
		frm.trigger('calculate_repayment_amounts');
	},

	against_loan: function(frm) {
		if (frm.doc.posting_date) {
			frm.trigger('calculate_repayment_amounts');
		}
	},

	payment_type: function(frm) {
		if (frm.doc.posting_date) {
			frm.trigger('calculate_repayment_amounts');
		}
	},

	calculate_repayment_amounts: function(frm) {
		frappe.call({
			method: 'lending.loan_management.doctype.loan_repayment.loan_repayment.calculate_amounts',
			args: {
				'against_loan': frm.doc.against_loan,
				'posting_date': frm.doc.posting_date,
				'payment_type': frm.doc.payment_type
			},
			callback: function(r) {
				let amounts = r.message;
				frm.set_value('amount_paid', 0.0);
				frm.set_df_property('amount_paid', 'read_only', frm.doc.payment_type == "Loan Closure" ? 1:0);

				frm.set_value('pending_principal_amount', amounts['pending_principal_amount']);
				if (frm.doc.is_term_loan || frm.doc.payment_type == "Loan Closure") {
					frm.set_value('payable_principal_amount', amounts['payable_principal_amount']);
					frm.set_value('amount_paid', amounts['payable_amount']);
				}
				frm.set_value('interest_payable', amounts['interest_amount']);
				frm.set_value('penalty_amount', amounts['penalty_amount']);
				frm.set_value('payable_amount', amounts['payable_amount']);
				frm.set_value('total_charges_payable', amounts['total_charges_payable']);

				if (amounts["charges"]) {
					frm.clear_table("pending_charges");
					amounts["charges"].forEach(d => {
						let row = frm.add_child('pending_charges');
						row.sales_invoice = d.sales_invoice;
						row.pending_charge_amount = d.pending_charge_amount;
					})
					frm.refresh_field('pending_charges');
				}

			}
		});
	}
});<|MERGE_RESOLUTION|>--- conflicted
+++ resolved
@@ -6,12 +6,9 @@
 frappe.ui.form.on('Loan Repayment', {
 	setup(frm) {
 		frm.ignore_doctypes_on_cancel_all = ["Process Loan Classification"];
-<<<<<<< HEAD
-=======
 		if (frappe.meta.has_field("Loan Repayment", "repay_from_salary")) {
 			frm.add_fetch("against_loan", "repay_from_salary", "repay_from_salary");
 		}
->>>>>>> 14ea3e33
 	},
 
 	onload: function(frm) {

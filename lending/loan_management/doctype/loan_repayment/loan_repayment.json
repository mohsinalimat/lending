--- conflicted
+++ resolved
@@ -386,11 +386,7 @@
  "index_web_pages_for_search": 1,
  "is_submittable": 1,
  "links": [],
-<<<<<<< HEAD
- "modified": "2023-10-11 17:45:09.856637",
-=======
- "modified": "2023-10-11 09:25:15.123899",
->>>>>>> 8ebd1dd2
+ "modified": "2023-10-12 17:45:09.856637",
  "modified_by": "Administrator",
  "module": "Loan Management",
  "name": "Loan Repayment",

# Copyright (c) 2019, Frappe Technologies Pvt. Ltd. and Contributors
# See license.txt


import frappe
from frappe.tests import IntegrationTestCase
from frappe.utils import (
	add_days,
	add_months,
	add_to_date,
	date_diff,
	flt,
	get_datetime,
	getdate,
	nowdate,
)

from erpnext.selling.doctype.customer.test_customer import get_customer_dict
from erpnext.setup.doctype.employee.test_employee import make_employee

from lending.loan_management.doctype.loan.loan import (
	make_loan_write_off,
	request_loan_closure,
	unpledge_security,
)
from lending.loan_management.doctype.loan_application.loan_application import (
	create_loan_security_assignment,
)
from lending.loan_management.doctype.loan_disbursement.loan_disbursement import (
	get_disbursal_amount,
)
from lending.loan_management.doctype.loan_interest_accrual.loan_interest_accrual import (
	days_in_year,
)
from lending.loan_management.doctype.loan_repayment.loan_repayment import calculate_amounts
from lending.loan_management.doctype.loan_security_release.loan_security_release import (
	get_pledged_security_qty,
)
from lending.loan_management.doctype.process_loan_classification.process_loan_classification import (
	create_process_loan_classification,
)
from lending.loan_management.doctype.process_loan_demand.process_loan_demand import (
	process_daily_loan_demands,
)
from lending.loan_management.doctype.process_loan_interest_accrual.process_loan_interest_accrual import (
	process_loan_interest_accrual_for_loans,
)
from lending.loan_management.doctype.process_loan_security_shortfall.process_loan_security_shortfall import (
	create_process_loan_security_shortfall,
)


class TestLoan(IntegrationTestCase):
	def setUp(self):
		set_loan_settings_in_company()
		create_loan_accounts()
		setup_loan_demand_offset_order()

		simple_terms_loans = [
			["Personal Loan", 500000, 8.4, "Monthly as per repayment start date"],
			["Term Loan Product 1", 12000, 7.5, "Monthly as per repayment start date"],
		]

		pro_rated_term_loans = [
			["Term Loan Product 2", 12000, 7.5, "Pro-rated calendar months", "Start of the next month"],
			["Term Loan Product 3", 1200, 25, "Pro-rated calendar months", "End of the current month"],
		]

		cyclic_date_term_loans = [
			["Term Loan Product 4", 3000000, 25, "Monthly as per cycle date"],
		]

		loc_loans = [
			["Term Loan Product 5", 3000000, 25, "Line of Credit"],
		]

		for loan_product in simple_terms_loans:
			create_loan_product(
				loan_product[0],
				loan_product[0],
				loan_product[1],
				loan_product[2],
				repayment_schedule_type=loan_product[3],
			)

		for loan_product in cyclic_date_term_loans:
			create_loan_product(
				loan_product[0],
				loan_product[0],
				loan_product[1],
				loan_product[2],
				repayment_schedule_type=loan_product[3],
			)
			add_or_update_loan_charges(loan_product[0])

		for loan_product in loc_loans:
			create_loan_product(
				loan_product[0],
				loan_product[0],
				loan_product[1],
				loan_product[2],
				repayment_schedule_type=loan_product[3],
			)

		for loan_product in pro_rated_term_loans:
			create_loan_product(
				loan_product[0],
				loan_product[0],
				loan_product[1],
				loan_product[2],
				repayment_schedule_type=loan_product[3],
				repayment_date_on=loan_product[4],
			)

		create_loan_product(
			"Stock Loan",
			"Stock Loan",
			2000000,
			13.5,
			25,
			1,
			5,
			"Cash - _TC",
			"Disbursement Account - _TC",
			"Payment Account - _TC",
			"Loan Account - _TC",
			"Interest Income Account - _TC",
			"Penalty Income Account - _TC",
			repayment_schedule_type="Monthly as per repayment start date",
		)

		create_loan_product(
			"Demand Loan",
			"Demand Loan",
			2000000,
			13.5,
			25,
			0,
			5,
			"Cash - _TC",
			"Disbursement Account - _TC",
			"Payment Account - _TC",
			"Loan Account - _TC",
			"Interest Income Account - _TC",
			"Penalty Income Account - _TC",
		)

		create_loan_security_type()
		create_loan_security()

		create_loan_security_price(
			"Test Security 1", 500, "Nos", get_datetime(), get_datetime(add_to_date(nowdate(), hours=24))
		)
		create_loan_security_price(
			"Test Security 2", 250, "Nos", get_datetime(), get_datetime(add_to_date(nowdate(), hours=24))
		)

		self.applicant1 = make_employee("robert_loan@loan.com")
		if not frappe.db.exists("Customer", "_Test Loan Customer"):
			frappe.get_doc(get_customer_dict("_Test Loan Customer")).insert(ignore_permissions=True)

		if not frappe.db.exists("Customer", "_Test Loan Customer 1"):
			frappe.get_doc(get_customer_dict("_Test Loan Customer 1")).insert(ignore_permissions=True)

		self.applicant2 = frappe.db.get_value("Customer", {"name": "_Test Loan Customer"}, "name")
		self.applicant3 = frappe.db.get_value("Customer", {"name": "_Test Loan Customer 1"}, "name")

		frappe.db.set_value(
			"Loan Product", "Demand Loan", "customer_refund_account", "Customer Refund Account - _TC"
		)

	def test_loan_with_repayment_periods(self):
		loan = create_loan(
			self.applicant1,
			"Personal Loan",
			280000,
			"Repay Over Number of Periods",
			repayment_periods=20,
			repayment_start_date=add_months(nowdate(), 1),
		)

		loan.submit()

		make_loan_disbursement_entry(loan.name, 280000, repayment_start_date=add_months(nowdate(), 1))

		loan_repayment_schedule = frappe.get_doc(
			"Loan Repayment Schedule", {"loan": loan.name, "docstatus": 1, "status": "Active"}
		)
		schedule = loan_repayment_schedule.repayment_schedule

		loan.load_from_db()
		self.assertEqual(loan_repayment_schedule.monthly_repayment_amount, 15052)
		self.assertEqual(flt(loan.total_interest_payable, 0), 21033)
		self.assertEqual(flt(loan.total_payment, 0), 301033)
		self.assertEqual(len(schedule), 20)

		for idx, principal_amount, interest_amount, balance_loan_amount in [
			[3, 13336, 1716, 227159],
			[19, 14938, 107, 0],
			[17, 14734, 318, 29784],
		]:
			self.assertEqual(flt(schedule[idx].principal_amount, 0), principal_amount)
			self.assertEqual(flt(schedule[idx].interest_amount, 0), interest_amount)
			self.assertEqual(flt(schedule[idx].balance_loan_amount, 0), balance_loan_amount)

	def test_loan_with_fixed_amount_per_period(self):
		loan = create_loan(
			self.applicant1,
			"Personal Loan",
			280000,
			"Repay Over Number of Periods",
			repayment_periods=20,
			repayment_start_date=add_months(nowdate(), 1),
		)

		loan.repayment_method = "Repay Fixed Amount per Period"
		loan.monthly_repayment_amount = 14000
		loan.submit()

		make_loan_disbursement_entry(loan.name, 280000, repayment_start_date=add_months(nowdate(), 1))

		loan_repayment_schedule = frappe.get_doc(
			"Loan Repayment Schedule", {"loan": loan.name, "docstatus": 1, "status": "Active"}
		)

		loan.load_from_db()
		self.assertEqual(len(loan_repayment_schedule.repayment_schedule), 22)
		self.assertEqual(flt(loan.total_interest_payable, 0), 22708)
		self.assertEqual(flt(loan.total_payment, 0), 302708)

	def test_loan_with_security(self):
		pledge = [
			{
				"loan_security": "Test Security 1",
				"qty": 4000.00,
			}
		]

		loan_application = create_loan_application(
			"_Test Company", self.applicant2, "Stock Loan", pledge, "Repay Over Number of Periods", 12
		)
		create_loan_security_assignment(loan_application)

		loan = create_loan_with_security(
			self.applicant2, "Stock Loan", "Repay Over Number of Periods", 12, loan_application
		)
		self.assertEqual(loan.loan_amount, 1000000)

	def test_loan_disbursement(self):
		pledge = [{"loan_security": "Test Security 1", "qty": 4000.00}]

		loan_application = create_loan_application(
			"_Test Company", self.applicant2, "Stock Loan", pledge, "Repay Over Number of Periods", 12
		)

		create_loan_security_assignment(loan_application)

		loan = create_loan_with_security(
			self.applicant2, "Stock Loan", "Repay Over Number of Periods", 12, loan_application
		)
		self.assertEqual(loan.loan_amount, 1000000)

		loan.submit()

		loan_disbursement_entry1 = make_loan_disbursement_entry(loan.name, 500000)
		loan_disbursement_entry2 = make_loan_disbursement_entry(loan.name, 500000)

		loan = frappe.get_doc("Loan", loan.name)
		gl_entries1 = frappe.db.get_all(
			"GL Entry",
			fields=["name"],
			filters={"voucher_type": "Loan Disbursement", "voucher_no": loan_disbursement_entry1.name},
		)

		gl_entries2 = frappe.db.get_all(
			"GL Entry",
			fields=["name"],
			filters={"voucher_type": "Loan Disbursement", "voucher_no": loan_disbursement_entry2.name},
		)

		self.assertEqual(loan.status, "Disbursed")
		self.assertEqual(loan.disbursed_amount, 1000000)
		self.assertTrue(gl_entries1)
		self.assertTrue(gl_entries2)

	def test_sanctioned_amount_limit(self):
		# Clear loan docs before checking
		frappe.db.sql("DELETE FROM `tabLoan` where applicant = '_Test Loan Customer 1'")
		frappe.db.sql("DELETE FROM `tabLoan Application` where applicant = '_Test Loan Customer 1'")
		frappe.db.sql(
			"DELETE FROM `tabLoan Security Assignment` where applicant = '_Test Loan Customer 1'"
		)

		if not frappe.db.get_value(
			"Sanctioned Loan Amount",
			filters={
				"applicant_type": "Customer",
				"applicant": "_Test Loan Customer 1",
				"company": "_Test Company",
			},
		):
			frappe.get_doc(
				{
					"doctype": "Sanctioned Loan Amount",
					"applicant_type": "Customer",
					"applicant": "_Test Loan Customer 1",
					"sanctioned_amount_limit": 1500000,
					"company": "_Test Company",
				}
			).insert(ignore_permissions=True)

		# Make First Loan
		pledge = [{"loan_security": "Test Security 1", "qty": 4000.00}]

		loan_application = create_loan_application(
			"_Test Company", self.applicant3, "Demand Loan", pledge
		)
		create_loan_security_assignment(loan_application)
		loan = create_demand_loan(
			self.applicant3, "Demand Loan", loan_application, posting_date="2019-10-01"
		)
		loan.submit()

		# Make second loan greater than the sanctioned amount
		loan_application = create_loan_application(
			"_Test Company", self.applicant3, "Demand Loan", pledge, do_not_save=True
		)
		self.assertRaises(frappe.ValidationError, loan_application.save)

	def test_regular_loan_repayment(self):
		pledge = [{"loan_security": "Test Security 1", "qty": 4000.00}]

		loan_application = create_loan_application(
			"_Test Company", self.applicant2, "Demand Loan", pledge
		)
		create_loan_security_assignment(loan_application)

		loan = create_demand_loan(
			self.applicant2, "Demand Loan", loan_application, posting_date="2019-10-01"
		)
		loan.submit()

		self.assertEqual(loan.loan_amount, 1000000)

		first_date = "2019-10-01"
		last_date = "2019-10-30"

		no_of_days = date_diff(last_date, first_date)

		accrued_interest_amount = flt(
			(loan.loan_amount * loan.rate_of_interest * no_of_days)
			/ (days_in_year(get_datetime(first_date).year) * 100),
			2,
		)

		make_loan_disbursement_entry(loan.name, loan.loan_amount, disbursement_date=first_date)
		process_loan_interest_accrual_for_loans(posting_date=last_date)

		process_loan_interest_accrual_for_loans(posting_date=add_days(last_date, 10))

		repayment_entry = create_repayment_entry(loan.name, add_days(last_date, 10), 111119)
		repayment_entry.save()
		repayment_entry.submit()

		penalty_amount = (accrued_interest_amount * 5 * 25) / (100 * 365)
		self.assertEqual(flt(repayment_entry.penalty_amount, 0), flt(penalty_amount, 0))

		amounts = frappe.db.get_all(
			"Loan Demand",
			{"loan": loan.name, "demand_type": "Normal", "demand_subtype": "Interest"},
			["SUM(paid_amount) as paid_amount", "SUM(demand_amount) as payable_amount"],
		)

		loan.load_from_db()
		total_interest_paid = flt(amounts[0]["paid_amount"], 2)
		self.assertEqual(flt(amounts[0]["payable_amount"], 2), repayment_entry.interest_payable)
		self.assertEqual(
			flt(loan.total_principal_paid, 0),
			flt(repayment_entry.amount_paid - penalty_amount - total_interest_paid, 0),
		)

		# # Check Repayment Entry cancel
		repayment_entry.load_from_db()
		repayment_entry.cancel()
		loan.load_from_db()

		self.assertEqual(loan.total_principal_paid, 0)

	def test_loan_closure(self):
		pledge = [{"loan_security": "Test Security 1", "qty": 4000.00}]

		loan_application = create_loan_application(
			"_Test Company", self.applicant2, "Demand Loan", pledge
		)
		create_loan_security_assignment(loan_application)
		loan = create_demand_loan(
			self.applicant2, "Demand Loan", loan_application, posting_date="2019-10-01"
		)
		loan.submit()

		self.assertEqual(loan.loan_amount, 1000000)

		first_date = "2019-10-01"
		last_date = "2019-10-30"

		no_of_days = date_diff(last_date, first_date) + 1

		# Adding 5 since repayment is made 5 days late after due date
		# and since payment type is loan closure so interest should be considered for those
		# 5 days as well though in grace period
		no_of_days += 5

		accrued_interest_amount = (loan.loan_amount * loan.rate_of_interest * no_of_days) / (
			days_in_year(get_datetime(first_date).year) * 100
		)

		make_loan_disbursement_entry(loan.name, loan.loan_amount, disbursement_date=first_date)
		process_loan_interest_accrual_for_loans(posting_date=last_date)

		repayment_entry = create_repayment_entry(
			loan.name,
			add_days(last_date, 5),
			flt(loan.loan_amount + accrued_interest_amount),
		)

		repayment_entry.submit()

		amounts = frappe.db.get_all(
			"Loan Demand",
			{"loan": loan.name, "demand_type": "Normal", "demand_subtype": "Interest"},
			["SUM(demand_amount) as payable_amount"],
		)

		self.assertEqual(flt(amounts[0].payable_amount, 0), flt(accrued_interest_amount, 0))
		self.assertEqual(flt(repayment_entry.penalty_amount, 5), 0)

		request_loan_closure(loan.name)
		loan.load_from_db()
		self.assertEqual(loan.status, "Loan Closure Requested")

	def test_loan_repayment_for_term_loan(self):
		pledges = [
			{"loan_security": "Test Security 2", "qty": 4000.00},
			{"loan_security": "Test Security 1", "qty": 2000.00},
		]

		loan_application = create_loan_application(
			"_Test Company", self.applicant2, "Stock Loan", pledges, "Repay Over Number of Periods", 12
		)
		create_loan_security_assignment(loan_application)

		loan = create_loan_with_security(
			self.applicant2,
			"Stock Loan",
			"Repay Over Number of Periods",
			12,
			loan_application,
			posting_date=add_months(nowdate(), -1),
		)

		loan.submit()

		make_loan_disbursement_entry(
			loan.name,
			loan.loan_amount,
			disbursement_date=add_months(nowdate(), -1),
			repayment_start_date=nowdate(),
		)

		process_daily_loan_demands(loan=loan.name, posting_date=nowdate())

		repayment_entry = create_repayment_entry(loan.name, nowdate(), 89768.75)

		repayment_entry.submit()

		# amounts = frappe.db.get_value(
		# 	"Loan Interest Accrual", {"loan": loan.name}, ["paid_interest_amount", "paid_principal_amount"]
		# )

		amounts = frappe.db.get_all(
			"Loan Demand",
			{"loan": loan.name, "demand_type": "EMI", "demand_subtype": "Interest"},
			["SUM(paid_amount) as paid_amount"],
		)

		self.assertEqual(amounts[0].paid_amount, 11465.75)
		self.assertEqual(repayment_entry.principal_amount_paid, 78303.00)

	def test_security_shortfall(self):
		pledges = [
			{
				"loan_security": "Test Security 2",
				"qty": 8000.00,
				"haircut": 50,
			}
		]

		loan_application = create_loan_application(
			"_Test Company", self.applicant2, "Stock Loan", pledges, "Repay Over Number of Periods", 12
		)

		create_loan_security_assignment(loan_application)

		loan = create_loan_with_security(
			self.applicant2, "Stock Loan", "Repay Over Number of Periods", 12, loan_application
		)
		loan.submit()

		make_loan_disbursement_entry(loan.name, loan.loan_amount)

		frappe.db.sql(
			"""UPDATE `tabLoan Security Price` SET loan_security_price = 100
			where loan_security='Test Security 2'"""
		)

		create_process_loan_security_shortfall()
		loan_security_shortfall = frappe.get_doc("Loan Security Shortfall", {"loan": loan.name})
		self.assertTrue(loan_security_shortfall)

		self.assertEqual(flt(loan_security_shortfall.loan_amount, 2), 1000000.00)
		self.assertEqual(flt(loan_security_shortfall.security_value, 2), 800000.00)
		self.assertEqual(flt(loan_security_shortfall.shortfall_amount, 2), 600000.00)

		frappe.db.sql(
			""" UPDATE `tabLoan Security Price` SET loan_security_price = 250
			where loan_security='Test Security 2'"""
		)

		create_process_loan_security_shortfall()
		loan_security_shortfall = frappe.get_doc("Loan Security Shortfall", {"loan": loan.name})
		self.assertEqual(loan_security_shortfall.status, "Completed")
		self.assertEqual(loan_security_shortfall.shortfall_amount, 0)

	def test_loan_security_release(self):
		pledge = [{"loan_security": "Test Security 1", "qty": 4000.00}]

		loan_application = create_loan_application(
			"_Test Company", self.applicant2, "Demand Loan", pledge
		)
		create_loan_security_assignment(loan_application)

		loan = create_demand_loan(
			self.applicant2, "Demand Loan", loan_application, posting_date="2019-10-01"
		)
		loan.submit()

		self.assertEqual(loan.loan_amount, 1000000)

		first_date = "2019-10-01"
		last_date = "2019-10-30"

		no_of_days = date_diff(last_date, first_date) + 1

		no_of_days += 5

		accrued_interest_amount = (loan.loan_amount * loan.rate_of_interest * no_of_days) / (
			days_in_year(get_datetime(first_date).year) * 100
		)

		make_loan_disbursement_entry(loan.name, loan.loan_amount, disbursement_date=first_date)
		process_loan_interest_accrual_for_loans(posting_date=last_date)

		repayment_entry = create_repayment_entry(
			loan.name,
			self.applicant2,
			add_days(last_date, 5),
			flt(loan.loan_amount + accrued_interest_amount),
		)
		repayment_entry.submit()

		request_loan_closure(loan.name)
		loan.load_from_db()
		self.assertEqual(loan.status, "Loan Closure Requested")

		unpledge_request = unpledge_security(loan=loan.name, save=1)
		unpledge_request.submit()
		unpledge_request.status = "Approved"
		unpledge_request.save()
		loan.load_from_db()

		pledged_qty = get_pledged_security_qty(loan.name)

		self.assertEqual(loan.status, "Closed")
		self.assertEqual(sum(pledged_qty.values()), 0)

		amounts = amounts = calculate_amounts(loan.name, add_days(last_date, 5))
		self.assertEqual(amounts["pending_principal_amount"], 0)
		self.assertEqual(amounts["payable_principal_amount"], 0.0)
		self.assertEqual(amounts["interest_amount"], 0)

	def test_partial_loan_security_release(self):
		pledge = [
			{"loan_security": "Test Security 1", "qty": 2000.00},
			{"loan_security": "Test Security 2", "qty": 4000.00},
		]

		loan_application = create_loan_application(
			"_Test Company", self.applicant2, "Demand Loan", pledge
		)
		create_loan_security_assignment(loan_application)

		loan = create_demand_loan(
			self.applicant2, "Demand Loan", loan_application, posting_date="2019-10-01"
		)
		loan.submit()

		self.assertEqual(loan.loan_amount, 1000000)

		first_date = "2019-10-01"
		last_date = "2019-10-30"

		make_loan_disbursement_entry(loan.name, loan.loan_amount, disbursement_date=first_date)
		process_loan_interest_accrual_for_loans(posting_date=last_date)

		repayment_entry = create_repayment_entry(
			loan.name, self.applicant2, add_days(last_date, 5), 600000
		)
		repayment_entry.submit()

		unpledge_map = {"Test Security 2": 2000}

		unpledge_request = unpledge_security(loan=loan.name, security_map=unpledge_map, save=1)
		unpledge_request.submit()
		unpledge_request.status = "Approved"
		unpledge_request.save()
		unpledge_request.submit()
		unpledge_request.load_from_db()
		self.assertEqual(unpledge_request.docstatus, 1)

	def test_sanctioned_loan_security_release(self):
		pledge = [{"loan_security": "Test Security 1", "qty": 4000.00}]

		loan_application = create_loan_application(
			"_Test Company", self.applicant2, "Demand Loan", pledge
		)
		create_loan_security_assignment(loan_application)

		loan = create_demand_loan(
			self.applicant2, "Demand Loan", loan_application, posting_date="2019-10-01"
		)
		loan.submit()

		self.assertEqual(loan.loan_amount, 1000000)

		unpledge_map = {"Test Security 1": 4000}
		unpledge_request = unpledge_security(loan=loan.name, security_map=unpledge_map, save=1)
		unpledge_request.submit()
		unpledge_request.status = "Approved"
		unpledge_request.save()
		unpledge_request.submit()

	def test_disbursal_check_with_shortfall(self):
		pledges = [
			{
				"loan_security": "Test Security 2",
				"qty": 8000.00,
				"haircut": 50,
			}
		]

		loan_application = create_loan_application(
			"_Test Company", self.applicant2, "Stock Loan", pledges, "Repay Over Number of Periods", 12
		)

		create_loan_security_assignment(loan_application)

		loan = create_loan_with_security(
			self.applicant2, "Stock Loan", "Repay Over Number of Periods", 12, loan_application
		)
		loan.submit()

		# Disbursing 7,00,000 from the allowed 10,00,000 according to security pledge
		make_loan_disbursement_entry(loan.name, 700000)

		frappe.db.sql(
			"""UPDATE `tabLoan Security Price` SET loan_security_price = 100
			where loan_security='Test Security 2'"""
		)

		create_process_loan_security_shortfall()
		loan_security_shortfall = frappe.get_doc("Loan Security Shortfall", {"loan": loan.name})
		self.assertTrue(loan_security_shortfall)

		self.assertEqual(get_disbursal_amount(loan.name), 0)

		frappe.db.sql(
			""" UPDATE `tabLoan Security Price` SET loan_security_price = 250
			where loan_security='Test Security 2'"""
		)

	def test_disbursal_check_without_shortfall(self):
		pledges = [
			{
				"loan_security": "Test Security 2",
				"qty": 8000.00,
				"haircut": 50,
			}
		]

		loan_application = create_loan_application(
			"_Test Company", self.applicant2, "Stock Loan", pledges, "Repay Over Number of Periods", 12
		)

		create_loan_security_assignment(loan_application)

		loan = create_loan_with_security(
			self.applicant2, "Stock Loan", "Repay Over Number of Periods", 12, loan_application
		)
		loan.submit()

		# Disbursing 7,00,000 from the allowed 10,00,000 according to security pledge
		make_loan_disbursement_entry(loan.name, 700000)

		self.assertEqual(get_disbursal_amount(loan.name), 300000)

	def test_pending_loan_amount_after_closure_request(self):
		pledge = [{"loan_security": "Test Security 1", "qty": 4000.00}]

		loan_application = create_loan_application(
			"_Test Company", self.applicant2, "Demand Loan", pledge
		)
		create_loan_security_assignment(loan_application)

		loan = create_demand_loan(
			self.applicant2, "Demand Loan", loan_application, posting_date="2019-10-01"
		)
		loan.submit()

		self.assertEqual(loan.loan_amount, 1000000)

		first_date = "2019-10-01"
		last_date = "2019-10-30"

		no_of_days = date_diff(last_date, first_date) + 1

		no_of_days += 5

		accrued_interest_amount = (loan.loan_amount * loan.rate_of_interest * no_of_days) / (
			days_in_year(get_datetime(first_date).year) * 100
		)

		make_loan_disbursement_entry(loan.name, loan.loan_amount, disbursement_date=first_date)
		process_loan_interest_accrual_for_loans(posting_date=last_date)

		amounts = calculate_amounts(loan.name, add_days(last_date, 5))

		repayment_entry = create_repayment_entry(
			loan.name,
			self.applicant2,
			add_days(last_date, 5),
			flt(loan.loan_amount + accrued_interest_amount),
		)
		repayment_entry.submit()

		amounts = frappe.db.get_value(
			"Loan Interest Accrual", {"loan": loan.name}, ["paid_interest_amount", "paid_principal_amount"]
		)

		request_loan_closure(loan.name)
		loan.load_from_db()
		self.assertEqual(loan.status, "Loan Closure Requested")

		amounts = calculate_amounts(loan.name, add_days(last_date, 5))
		self.assertEqual(amounts["pending_principal_amount"], 0.0)

	def test_partial_unaccrued_interest_payment(self):
		# pledge = [{"loan_security": "Test Security 1", "qty": 4000.00}]

		# loan_application = create_loan_application(
		# 	"_Test Company", self.applicant2, "Demand Loan", pledge
		# )
		# create_loan_security_assignment(loan_application)

		# loan = create_demand_loan(
		# 	self.applicant2, "Demand Loan", loan_application, posting_date="2019-10-01"
		# )
		# loan.submit()

		# self.assertEqual(loan.loan_amount, 1000000)

		# # get partial unaccrued interest amount

		# make_loan_disbursement_entry(loan.name, loan.loan_amount, disbursement_date=first_date)
		# process_loan_interest_accrual_for_loans(posting_date=last_date)

		# amounts = calculate_amounts(loan.name, add_days(last_date, 5))

		first_date = "2019-10-01"
		last_date = "2019-10-30"

		repayment_date = add_days("2019-10-30", 5)
		no_of_days = date_diff(repayment_date, add_days("2019-10-01", 1))

		loan = create_secured_demand_loan(self.applicant2)
		partial_accrued_interest_amount = (loan.loan_amount * loan.rate_of_interest * 5) / (
			days_in_year(get_datetime("2019-10-01").year) * 100
		)

		paid_amount = (loan.loan_amount * loan.rate_of_interest * no_of_days) / (
			days_in_year(get_datetime(first_date).year) * 100
		)
		repayment_entry = create_repayment_entry(loan.name, add_days(last_date, 5), paid_amount)

		repayment_entry.submit()
		repayment_entry.load_from_db()

		amounts = calculate_amounts(loan.name, add_days("2019-10-30", 5))
		interest_amount = flt(amounts["interest_amount"] + partial_accrued_interest_amount, 2)
		self.assertEqual(flt(repayment_entry.total_interest_paid, 0), flt(interest_amount, 0))

	def test_penalty(self):
		loan, amounts = create_loan_scenario_for_penalty(self)
		# 30 days - grace period
		penalty_days = 30 - 4
		penalty_applicable_amount = flt(amounts["interest_amount"] / 2)
		penalty_amount = flt((((penalty_applicable_amount * 25) / (100 * 365)) * penalty_days), 2)
		process = process_loan_interest_accrual_for_loans(posting_date="2019-11-30")

		calculated_penalty_amount = frappe.db.get_value(
			"Loan Interest Accrual",
			{"process_loan_interest_accrual": process, "loan": loan.name},
			"interest_amount",
		)

		self.assertEqual(loan.loan_amount, 1000000)
		self.assertEqual(calculated_penalty_amount, penalty_amount)

	def test_loan_write_off_limit(self):
		loan = create_secured_demand_loan(self.applicant2)
		self.assertEqual(loan.loan_amount, 1000000)
		repayment_date = add_days("2019-10-30", 5)
		no_of_days = date_diff(repayment_date, add_days("2019-10-01", 1))

		accrued_interest_amount = (loan.loan_amount * loan.rate_of_interest * no_of_days) / (
			days_in_year(get_datetime("2019-10-01").year) * 100
		)

		# repay 50 less so that it can be automatically written off
		repayment_entry = create_repayment_entry(
			loan.name,
			repayment_date,
			flt(loan.loan_amount + accrued_interest_amount - 50),
		)

		repayment_entry.submit()

		amount = frappe.db.get_value(
			"Loan Demand",
			{"loan": loan.name, "demand_type": "Normal", "demand_subtype": "Interest"},
			["sum(demand_amount)"],
		)

		self.assertEqual(flt(amount, 0), flt(accrued_interest_amount, 0))
		self.assertEqual(flt(repayment_entry.penalty_amount, 5), 0)

		amounts = calculate_amounts(loan.name, add_days("2019-10-30", 5))
		self.assertEqual(flt(amounts["pending_principal_amount"], 0), 50)

		request_loan_closure(loan.name)
		loan.load_from_db()
		self.assertEqual(loan.status, "Loan Closure Requested")

	def test_loan_repayment_against_partially_disbursed_loan(self):
		loan = create_secured_demand_loan(self.applicant2, disbursement_amount=500000)
		loan.load_from_db()

		self.assertEqual(loan.status, "Partially Disbursed")
		create_repayment_entry(loan.name, add_days("2019-10-30", 5), flt(loan.loan_amount / 3))

	# def test_loan_auto_write_off_limit(self):
	# 	loan = create_secured_demand_loan(self.applicant2)

	# 	self.assertEqual(loan.loan_amount, 1000000)

	# 	repayment_date = add_days("2019-10-30", 5)
	# 	no_of_days = date_diff(repayment_date, add_days("2019-10-01", 1))

	# 	accrued_interest_amount = (loan.loan_amount * loan.rate_of_interest * no_of_days) / (
	# 		days_in_year(get_datetime("2019-10-01").year) * 100
	# 	)
	# 	# repay 100 less so that it can be automatically written off
	# 	repayment_entry = create_repayment_entry(
	# 		loan.name,
	# 		repayment_date,
	# 		flt(loan.loan_amount + accrued_interest_amount - 100),
	# 	)

	# 	repayment_entry.submit()

	# 	amount = frappe.db.get_value(
	# 		"Loan Demand",
	# 		{"loan": loan.name, "demand_type": "Normal", "demand_subtype": "Interest"},
	# 		["sum(demand_amount)"],
	# 	)

	# 	self.assertEqual(flt(amount, 0), flt(accrued_interest_amount, 0))
	# 	self.assertEqual(flt(repayment_entry.penalty_amount, 5), 0)

	# 	amounts = calculate_amounts(loan.name, repayment_date)
	# 	self.assertEqual(flt(amounts["pending_principal_amount"], 0), 100)

	# 	we = make_loan_write_off(loan.name, amount=amounts["pending_principal_amount"])
	# 	we.submit()

	# 	amounts = calculate_amounts(loan.name, repayment_date)
	# 	self.assertEqual(flt(amounts["pending_principal_amount"], 0), 0)

	def test_term_loan_schedule_types(self):
		def _create_loan_for_schedule(loan_product, repayment_method, monthly_repayment_amount=None):
			loan = create_loan(
				self.applicant1,
				loan_product,
				12000,
				repayment_method,
				12,
				repayment_start_date="2022-10-17",
				monthly_repayment_amount=monthly_repayment_amount,
			)

			loan.posting_date = "2022-10-17"
			loan.submit()
			make_loan_disbursement_entry(
				loan.name,
				loan.loan_amount,
				disbursement_date=loan.posting_date,
				repayment_start_date="2022-10-17",
			)

			loan_repayment_schedule = frappe.get_doc("Loan Repayment Schedule", {"loan": loan.name})
			schedule = loan_repayment_schedule.repayment_schedule

			return schedule

		schedule = _create_loan_for_schedule("Term Loan Product 1", "Repay Over Number of Periods")

		# Check for first, second and last installment date
		self.assertEqual(schedule[0].payment_date, getdate("2022-10-17"))
		self.assertEqual(schedule[1].payment_date, getdate("2022-11-17"))
		self.assertEqual(schedule[-1].payment_date, getdate("2023-09-17"))

		schedule = _create_loan_for_schedule("Term Loan Product 2", "Repay Over Number of Periods")
		# Check for first, second and last installment date
		self.assertEqual(schedule[0].payment_date, getdate("2022-11-01"))
		self.assertEqual(schedule[1].payment_date, getdate("2022-12-01"))
		self.assertEqual(schedule[-1].payment_date, getdate("2023-10-01"))

		schedule = _create_loan_for_schedule("Term Loan Product 3", "Repay Over Number of Periods")
		# Check for first, second and last installment date
		self.assertEqual(schedule[0].payment_date, getdate("2022-10-31"))
		self.assertEqual(schedule[1].payment_date, getdate("2022-11-30"))
		self.assertEqual(schedule[-1].payment_date, getdate("2023-09-30"))

		schedule = _create_loan_for_schedule(
			"Term Loan Product 3", "Repay Fixed Amount per Period", monthly_repayment_amount=1042
		)
		self.assertEqual(schedule[0].payment_date, getdate("2022-10-31"))
		self.assertEqual(schedule[1].payment_date, getdate("2022-11-30"))
		self.assertEqual(schedule[-1].payment_date, getdate("2023-09-30"))

	def test_advance_payment(self):
		frappe.db.set_value(
			"Company",
			"_Test Company",
			"collection_offset_sequence_for_standard_asset",
			"Test Standard Loan Demand Offset Order",
		)

		loan = create_loan(
			self.applicant1,
			"Term Loan Product 4",
			500000,
			"Repay Over Number of Periods",
			12,
			repayment_start_date="2024-05-05",
			posting_date="2024-04-01",
		)

		loan.submit()

		make_loan_disbursement_entry(
			loan.name, loan.loan_amount, disbursement_date="2024-04-01", repayment_start_date="2024-05-05"
		)
		process_daily_loan_demands(posting_date="2024-05-05", loan=loan.name)

		# Make a scheduled loan repayment
		repayment_entry = create_repayment_entry(loan.name, "2024-05-05", 47523)
		repayment_entry.submit()

		repayment_entry = create_repayment_entry(
			loan.name, "2024-05-29", 47523, repayment_type="Advance Payment"
		)
		repayment_entry.submit()

		lrs = frappe.get_doc(
			"Loan Repayment Schedule", {"loan": loan.name, "docstatus": 1, "status": "Active"}
		)
		self.assertEqual(lrs.monthly_repayment_amount, 47523)
		self.assertEqual(lrs.get("repayment_schedule")[3].total_payment, 47523)
		self.assertEqual(lrs.broken_period_interest, 0)
		self.assertEqual(lrs.broken_period_interest_days, 0)

	def test_multi_tranche_disbursement_accrual(self):
		loan = create_loan(
			self.applicant1,
			"Term Loan Product 4",
			1000000,
			"Repay Over Number of Periods",
			6,
			repayment_start_date="2024-05-05",
			posting_date="2024-04-18",
			rate_of_interest=23,
		)

		loan.submit()

		make_loan_disbursement_entry(
			loan.name,
			500000,
			disbursement_date=getdate("2024-04-18"),
			repayment_start_date=getdate("2024-05-05"),
		)

		make_loan_disbursement_entry(
			loan.name,
			300000,
			disbursement_date=getdate("2024-05-10"),
			repayment_start_date=getdate("2024-06-05"),
		)

		make_loan_disbursement_entry(
			loan.name,
			200000,
			disbursement_date=getdate("2024-06-10"),
			repayment_start_date=getdate("2024-07-05"),
		)

	def test_hybrid_payment(self):
		frappe.db.set_value(
			"Company",
			"_Test Company",
			"collection_offset_sequence_for_standard_asset",
			"Test Standard Loan Demand Offset Order",
		)

		loan = create_loan(
			self.applicant1,
			"Term Loan Product 4",
			500000,
			"Repay Over Number of Periods",
			12,
			repayment_start_date="2024-04-05",
			posting_date="2024-03-01",
			rate_of_interest=28,
		)

		loan.submit()

		make_loan_disbursement_entry(
			loan.name, loan.loan_amount, disbursement_date="2024-03-01", repayment_start_date="2024-04-05"
		)
		process_daily_loan_demands(posting_date="2024-04-05", loan=loan.name)

		# Make a scheduled loan repayment
		repayment_entry = create_repayment_entry(loan.name, "2024-05-05", 8253)
		repayment_entry.submit()

		repayment_entry = create_repayment_entry(
			loan.name, "2024-05-29", 50000, repayment_type="Pre Payment"
		)
		repayment_entry.submit()

		repayment_entry.load_from_db()

		self.assertEqual(len(repayment_entry.get("repayment_details")), 2)

	def test_multiple_advance_payment(self):
		frappe.db.set_value(
			"Company",
			"_Test Company",
			"collection_offset_sequence_for_standard_asset",
			"Test Standard Loan Demand Offset Order",
		)

		loan = create_loan(
			self.applicant1,
			"Term Loan Product 4",
			1200000,
			"Repay Over Number of Periods",
			36,
			repayment_start_date="2024-06-05",
			posting_date="2024-05-03",
			rate_of_interest=29,
		)

		loan.submit()

		make_loan_disbursement_entry(
			loan.name, loan.loan_amount, disbursement_date="2024-05-03", repayment_start_date="2024-06-05"
		)
		process_daily_loan_demands(posting_date="2024-06-05", loan=loan.name)

		# Make a scheduled loan repayment
		repayment_entry = create_repayment_entry(loan.name, "2024-06-05", 50287)
		repayment_entry.submit()

		repayment_entry = create_repayment_entry(
			loan.name, "2024-06-18", 50287, repayment_type="Advance Payment"
		)
		repayment_entry.submit()

		process_daily_loan_demands(posting_date="2024-12-05", loan=loan.name)

		repayment_entry = create_repayment_entry(loan.name, "2024-12-05", 251435)
		repayment_entry.submit()

		repayment_entry1 = create_repayment_entry(
			loan.name, "2024-12-21", 150287, repayment_type="Pre Payment"
		)
		repayment_entry1.submit()

		repayment_entry2 = create_repayment_entry(
			loan.name, "2024-12-21", 150287, repayment_type="Pre Payment"
		)
		repayment_entry2.submit()

		# Cancel the entry to check if correct schedule becomes active
		repayment_entry1.cancel()
		repayment_entry2.cancel()

	def test_interest_accrual_and_demand_on_freeze_and_unfreeze(self):
		loan = create_loan(
			self.applicant1,
			"Term Loan Product 4",
			2500000,
			"Repay Over Number of Periods",
			24,
			repayment_start_date="2024-11-05",
			posting_date="2024-10-05",
			rate_of_interest=25,
		)

		loan.submit()

		make_loan_disbursement_entry(
			loan.name, loan.loan_amount, disbursement_date="2024-10-05", repayment_start_date="2024-11-05"
		)
		process_daily_loan_demands(posting_date="2024-11-05", loan=loan.name)

		loan.load_from_db()
		loan.freeze_account = 1
		loan.freeze_date = "2024-11-10"
		loan.save()

		loan.freeze_account = 0
		loan.save()

	def test_loan_write_off_entry(self):
		frappe.db.set_value(
			"Loan Product", "Term Loan Product 4", "write_off_recovery_account", "Write Off Recovery - _TC"
		)
		loan = create_loan(
			self.applicant1,
			"Term Loan Product 4",
			2500000,
			"Repay Over Number of Periods",
			24,
			repayment_start_date="2024-11-05",
			posting_date="2024-10-05",
			rate_of_interest=25,
		)

		loan.submit()

		make_loan_disbursement_entry(
			loan.name, loan.loan_amount, disbursement_date="2024-10-05", repayment_start_date="2024-11-05"
		)
		process_daily_loan_demands(posting_date="2024-11-05", loan=loan.name)

		create_loan_write_off(loan.name, "2024-11-05", write_off_amount=250000)

		repayment = create_repayment_entry(
			loan.name, "2024-12-05", 1000000, repayment_type="Write Off Recovery"
		)

		repayment.submit()

	def test_interest_accrual_overlap(self):
		loan = create_loan(
			self.applicant1,
			"Term Loan Product 4",
			1500000,
			"Repay Over Number of Periods",
			30,
			repayment_start_date="2025-01-05",
			posting_date="2024-11-28",
			rate_of_interest=28,
		)

		loan.submit()

		make_loan_disbursement_entry(
			loan.name, loan.loan_amount, disbursement_date="2024-11-28", repayment_start_date="2025-01-05"
		)

		# Process Loan Interest Accrual
		process_loan_interest_accrual_for_loans(posting_date="2024-12-03", loan=loan.name)
		process_loan_interest_accrual_for_loans(posting_date="2024-12-04", loan=loan.name)
		process_loan_interest_accrual_for_loans(posting_date="2024-12-05", loan=loan.name)

		process_daily_loan_demands(posting_date="2024-12-05", loan=loan.name)

		repayment = create_repayment_entry(loan.name, "2024-12-05", 1150, repayment_type="Pre Payment")

		repayment.submit()
		process_loan_interest_accrual_for_loans(posting_date="2024-12-08", loan=loan.name)

		process_daily_loan_demands(posting_date="2025-01-05", loan=loan.name)
		process_loan_interest_accrual_for_loans(posting_date="2025-01-10", loan=loan.name)

		repayment = create_repayment_entry(loan.name, "2025-01-03", 10000, repayment_type="Pre Payment")

		repayment.submit()

	def test_principal_amount_paid(self):
		frappe.db.set_value(
			"Company",
			"_Test Company",
			"collection_offset_sequence_for_standard_asset",
			"Test Standard Loan Demand Offset Order",
		)

		loan = create_loan(
			self.applicant1,
			"Term Loan Product 4",
			500000,
			"Repay Over Number of Periods",
			12,
			repayment_start_date="2024-04-05",
			posting_date="2024-03-06",
			rate_of_interest=25,
		)

		loan.submit()

		make_loan_disbursement_entry(
			loan.name, loan.loan_amount, disbursement_date="2024-03-06", repayment_start_date="2024-04-05"
		)
		process_daily_loan_demands(posting_date="2024-04-05", loan=loan.name)

		# Make a scheduled loan repayment
		repayment_entry = create_repayment_entry(
			loan.name, "2024-04-05", 60000, repayment_type="Pre Payment"
		)

		repayment_entry.submit()
		repayment_entry.load_from_db()

		self.assertEqual(repayment_entry.principal_amount_paid, 49754.1)

	def test_additional_interest(self):
		frappe.db.set_value(
			"Company",
			"_Test Company",
			"collection_offset_sequence_for_standard_asset",
			"Test Standard Loan Demand Offset Order",
		)

		loan = create_loan(
			self.applicant1,
			"Term Loan Product 4",
			500000,
			"Repay Over Number of Periods",
			12,
			repayment_start_date="2024-04-05",
			posting_date="2024-03-06",
			rate_of_interest=25,
		)

		loan.submit()

		make_loan_disbursement_entry(
			loan.name, loan.loan_amount, disbursement_date="2024-03-06", repayment_start_date="2024-04-05"
		)
		process_daily_loan_demands(posting_date="2024-04-05", loan=loan.name)

		process_daily_loan_demands(posting_date="2024-05-05", loan=loan.name)

		# Process Loan Interest Accrual
		process_loan_interest_accrual_for_loans(posting_date="2024-05-10", loan=loan.name)

	def test_npa_loan(self):
		loan = create_loan(
			"Customer B",
			"Term Loan Product 4",
			500000,
			"Repay Over Number of Periods",
			12,
			repayment_start_date="2024-04-05",
			posting_date="2024-03-06",
			rate_of_interest=25,
			applicant_type="Customer",
		)

		loan.submit()

		make_loan_disbursement_entry(
			loan.name, loan.loan_amount, disbursement_date="2024-03-06", repayment_start_date="2024-04-05"
		)
		process_daily_loan_demands(posting_date="2024-04-05", loan=loan.name)

		process_loan_interest_accrual_for_loans(posting_date="2024-04-10", loan=loan.name)

		create_process_loan_classification(posting_date="2024-10-05", loan=loan.name)

		create_process_loan_classification(posting_date="2024-11-05", loan=loan.name)

		# repayment_entry = create_repayment_entry(loan.name, "2024-10-05", 47523)
		# repayment_entry.submit()

	def test_npa_for_loc(self):
		loan = create_loan(
			"_Test Customer 1",
			"Term Loan Product 5",
			500000,
			"Repay Over Number of Periods",
			12,
			repayment_start_date="2024-04-05",
			posting_date="2024-03-06",
			rate_of_interest=25,
			applicant_type="Customer",
			limit_applicable_start="2024-01-05",
			limit_applicable_end="2024-12-05",
		)

		loan.submit()

		disbursement = make_loan_disbursement_entry(
			loan.name, loan.loan_amount, disbursement_date="2024-03-06", repayment_start_date="2024-04-05"
		)

		# Test Limit Update
		loan.load_from_db()
		self.assertEqual(loan.utilized_limit_amount, 500000)
		self.assertEqual(loan.available_limit_amount, 0)

		process_daily_loan_demands(posting_date="2024-04-05", loan=loan.name)

		create_process_loan_classification(posting_date="2024-10-05", loan=loan.name)

		repayment_entry = create_repayment_entry(
			loan.name, "2024-10-05", 47523, loan_disbursement=disbursement.name
		)
		repayment_entry.submit()

		loan.load_from_db()
		self.assertEqual(loan.utilized_limit_amount, 500000 - repayment_entry.principal_amount_paid)
		self.assertEqual(loan.available_limit_amount, repayment_entry.principal_amount_paid)

	def test_shortfall_loan_close_limit(self):
		loan = create_loan(
			"_Test Customer 1",
			"Term Loan Product 4",
			500000,
			"Repay Over Number of Periods",
			2,
			repayment_start_date="2024-04-05",
			posting_date="2024-03-06",
			rate_of_interest=25,
			applicant_type="Customer",
		)

		loan.submit()
		make_loan_disbursement_entry(
			loan.name, loan.loan_amount, disbursement_date="2024-03-06", repayment_start_date="2024-04-05"
		)
		process_daily_loan_demands(posting_date="2024-05-05", loan=loan.name)

		repayment_entry = create_repayment_entry(loan.name, "2024-04-05", 257840)
		repayment_entry.submit()

		repayment_entry = create_repayment_entry(loan.name, "2024-05-05", 257320.97)
		repayment_entry.submit()

	def test_excess_loan_close_limit(self):
		frappe.db.set_value(
			"Loan Product",
			"Term Loan Product 4",
			"customer_refund_account",
			"Customer Refund Account - _TC",
		)
		loan = create_loan(
			"_Test Customer 1",
			"Term Loan Product 4",
			500000,
			"Repay Over Number of Periods",
			2,
			repayment_start_date="2024-04-05",
			posting_date="2024-03-06",
			rate_of_interest=25,
			applicant_type="Customer",
		)

		loan.submit()
		make_loan_disbursement_entry(
			loan.name, loan.loan_amount, disbursement_date="2024-03-06", repayment_start_date="2024-04-05"
		)
		process_daily_loan_demands(posting_date="2024-05-05", loan=loan.name)

		repayment_entry = create_repayment_entry(loan.name, "2024-04-05", 257840)
		repayment_entry.submit()

		repayment_entry = create_repayment_entry(
			loan.name, "2024-05-05", 257950.97, repayment_type="Pre Payment"
		)
		repayment_entry.submit()

	def test_full_settlement(self):
		loan = create_loan(
			"_Test Customer 1",
			"Term Loan Product 4",
			2000000,
			"Repay Over Number of Periods",
			12,
			repayment_start_date="2024-08-05",
			posting_date="2024-07-05",
			rate_of_interest=22,
			applicant_type="Customer",
		)

		loan.submit()
		make_loan_disbursement_entry(
			loan.name, loan.loan_amount, disbursement_date="2024-07-05", repayment_start_date="2024-08-05"
		)

		process_daily_loan_demands(posting_date="2024-09-05", loan=loan.name)
		repayment_entry = create_repayment_entry(
			loan.name, "2024-08-05", 1000000, repayment_type="Full Settlement"
		)
		repayment_entry.submit()

	def test_backdated_pre_payment(self):
		loan = create_loan(
			"_Test Customer 1",
			"Term Loan Product 2",
			100000,
			"Repay Over Number of Periods",
			22,
			repayment_start_date="2024-08-16",
			posting_date="2024-08-16",
			rate_of_interest=8.5,
			applicant_type="Customer",
			moratorium_tenure=1,
			moratorium_type="Principal",
		)

		loan.submit()
		make_loan_disbursement_entry(
			loan.name, loan.loan_amount, disbursement_date="2024-08-16", repayment_start_date="2024-08-16"
		)

		repayment_entry = create_repayment_entry(
			loan.name, "2024-08-25", 15000, repayment_type="Pre Payment"
		)
		repayment_entry.submit()

		process_daily_loan_demands(posting_date="2024-09-01", loan=loan.name)

		repayment_entry = create_repayment_entry(
			loan.name, "2024-09-01", 138.90, repayment_type="Normal Repayment"
		)
		repayment_entry.submit()

		process_daily_loan_demands(posting_date="2024-10-01", loan=loan.name)

		repayment_entry = create_repayment_entry(
			loan.name, "2024-09-26", 15000, repayment_type="Pre Payment"
		)
		repayment_entry.submit()

	def test_dpd_calculation(self):
		loan = create_loan(
			"_Test Customer 1",
			"Term Loan Product 4",
			100000,
			"Repay Over Number of Periods",
			30,
			repayment_start_date="2024-10-05",
			posting_date="2024-09-15",
			rate_of_interest=10,
			applicant_type="Customer",
		)
		loan.submit()
		make_loan_disbursement_entry(
			loan.name, loan.loan_amount, disbursement_date="2024-09-15", repayment_start_date="2024-10-05"
		)
		process_daily_loan_demands(posting_date="2024-10-05", loan=loan.name)

		for date in ["2024-10-05", "2024-10-06", "2024-10-07", "2024-10-08", "2024-10-09", "2024-10-10"]:
			create_process_loan_classification(posting_date=date, loan=loan.name)

		repayment_entry = create_repayment_entry(loan.name, "2024-10-05", 3000)
		repayment_entry.submit()

		repayment_entry = create_repayment_entry(loan.name, "2024-10-09", 782)
		repayment_entry.submit()

		process_daily_loan_demands(posting_date="2024-11-05", loan=loan.name)

		repayment_entry = create_repayment_entry(loan.name, "2024-11-05", 3000)
		repayment_entry.submit()

		repayment_entry = create_repayment_entry(loan.name, "2024-11-10", 782)
		repayment_entry.submit()

		frappe.db.sql(
			"""
		update `tabDays Past Due Log` set days_past_due = -1 where loan = %s """,
			loan.name,
		)

		create_process_loan_classification(posting_date="2024-10-05", loan=loan.name)

		dpd_logs = frappe.db.sql(
			"""
			SELECT posting_date, days_past_due
			FROM `tabDays Past Due Log`
			WHERE loan = %s
			ORDER BY posting_date
			""",
			(loan.name),
			as_dict=1,
		)

		expected_dpd_values = {
			"2024-10-05": 1,
			"2024-10-06": 2,
			"2024-10-07": 3,
			"2024-10-08": 4,
			"2024-10-09": 0,  # Fully repaid
			"2024-10-10": 0,
			"2024-11-04": 0,
			"2024-11-05": 1,  # DPD starts again after repayment
			"2024-11-06": 2,
			"2024-11-07": 3,
			"2024-11-08": 4,
			"2024-11-09": 5,
			"2024-11-10": 0,  # Fully repaid
		}

		for log in dpd_logs:
			posting_date = log["posting_date"]
			dpd_value = log["days_past_due"]

			posting_date_str = posting_date.strftime("%Y-%m-%d")

			expected_dpd = expected_dpd_values.get(posting_date_str, 0)
			self.assertEqual(
				dpd_value,
				expected_dpd,
				f"DPD mismatch for {posting_date}: Expected {expected_dpd}, got {dpd_value}",
			)

	def test_charges_payment(self):
		from erpnext.accounts.doctype.sales_invoice.test_sales_invoice import create_sales_invoice

		loan = create_loan(
			"_Test Customer 1",
			"Term Loan Product 4",
			100000,
			"Repay Over Number of Periods",
			30,
			repayment_start_date="2024-10-05",
			posting_date="2024-09-15",
			rate_of_interest=10,
			applicant_type="Customer",
		)
		loan.submit()
		make_loan_disbursement_entry(
			loan.name, loan.loan_amount, disbursement_date="2024-09-15", repayment_start_date="2024-10-05"
		)

		# Create Charges Demand to simulate charge creation
		for i in range(0, 2):
			sales_invoice = create_sales_invoice(
				posting_date="2024-09-15", item_code="Processing Fee", qty=1, rate=1000, do_not_submit=1
			)
			sales_invoice.loan = loan.name
			sales_invoice.save()
			sales_invoice.submit()

		repayment = create_repayment_entry(
			loan.name,
			"2024-09-15",
			1000,
			repayment_type="Charge Payment",
			payable_charges=[{"charge_code": "Processing Fee", "amount": 1000}],
		)
		repayment.submit()

		self.assertEqual(repayment.total_charges_paid, 1000)
		self.assertEqual(repayment.repayment_details[0].paid_amount, 1000)

		repayment = create_repayment_entry(
			loan.name,
			"2024-09-15",
			500,
			repayment_type="Charge Payment",
			payable_charges=[{"charge_code": "Processing Fee", "amount": 500}],
		)
		repayment.submit()

		self.assertEqual(repayment.total_charges_paid, 500)
		self.assertEqual(repayment.repayment_details[0].paid_amount, 500)


def add_or_update_loan_charges(product_name):
	loan_product = frappe.get_doc("Loan Product", product_name)

	charge_type = "Processing Fee"

	if not frappe.db.exists("Item", charge_type):
		frappe.get_doc(
			{
				"doctype": "Item",
				"item_code": charge_type,
				"item_group": "Services",
				"is_stock_item": 0,
				"income_account": "Processing Fee Income Account - _TC",
			}
		).insert()

	loan_product.loan_charges = []

	loan_product.append(
		"loan_charges",
		{
			"charge_type": charge_type,
			"income_account": "Processing Fee Income Account - _TC",
			"receivable_account": "Processing Fee Receivable Account - _TC",
			"waiver_account": "Processing Fee Waiver Account - _TC",
		},
	)
	loan_product.save()


def create_secured_demand_loan(applicant, disbursement_amount=None):
	frappe.db.set_value(
		"Company",
		"_Test Company",
		"collection_offset_sequence_for_standard_asset",
		"Test Standard Loan Demand Offset Order 1",
	)

	pledge = [{"loan_security": "Test Security 1", "qty": 4000.00}]

	loan_application = create_loan_application("_Test Company", applicant, "Demand Loan", pledge)
	create_loan_security_assignment(loan_application)

	loan = create_demand_loan(applicant, "Demand Loan", loan_application, posting_date="2019-10-01")
	loan.submit()

	first_date = "2019-10-01"
	last_date = "2019-10-30"

	make_loan_disbursement_entry(
		loan.name, disbursement_amount or loan.loan_amount, disbursement_date=first_date
	)
	process_loan_interest_accrual_for_loans(posting_date=last_date)

	return loan


def create_loan_scenario_for_penalty(doc):
	pledge = [{"loan_security": "Test Security 1", "qty": 4000.00}]

	loan_application = create_loan_application("_Test Company", doc.applicant2, "Demand Loan", pledge)
	create_loan_security_assignment(loan_application)
	loan = create_demand_loan(
		doc.applicant2, "Demand Loan", loan_application, posting_date="2019-10-01"
	)
	loan.submit()

	first_date = "2019-10-01"
	last_date = "2019-10-30"

	make_loan_disbursement_entry(loan.name, loan.loan_amount, disbursement_date=first_date)
	process_loan_interest_accrual_for_loans(posting_date=last_date)

	amounts = calculate_amounts(loan.name, add_days(last_date, 1))
	paid_amount = amounts["interest_amount"] / 2

	repayment_entry = create_repayment_entry(loan.name, add_days(last_date, 5), paid_amount)

	repayment_entry.submit()

	return loan, amounts


def create_loan_accounts():
	create_account(
		"Loans and Advances (Assets)",
		"Current Assets - _TC",
		"Asset",
		"Bank",
		"Balance Sheet",
		is_group=1,
	)
	create_account(
		"Loan Account", "Loans and Advances (Assets) - _TC", "Asset", "Bank", "Balance Sheet"
	)
	create_account("Payment Account", "Bank Accounts - _TC", "Asset", "Bank", "Balance Sheet")
	create_account("Disbursement Account", "Bank Accounts - _TC", "Asset", "Bank", "Balance Sheet")
	create_account(
		"Interest Income Account", "Direct Income - _TC", "Income", "Income Account", "Profit and Loss"
	)

	create_account(
		"Interest Waiver Account",
		"Direct Expenses - _TC",
		"Expense",
		"Expense Account",
		"Profit and Loss",
	)

	create_account(
		"Penalty Waiver Account",
		"Direct Expenses - _TC",
		"Expense",
		"Expense Account",
		"Profit and Loss",
	)

	create_account(
		"Additional Interest Income Account",
		"Direct Income - _TC",
		"Income",
		"Income Account",
		"Profit and Loss",
	)

	create_account(
		"Additional Interest Accrued Account",
		"Loans and Advances (Assets) - _TC",
		"Asset",
		"Receivable",
		"Balance Sheet",
	)

	create_account(
		"Penalty Income Account", "Direct Income - _TC", "Income", "Income Account", "Profit and Loss"
	)
	create_account(
		"Interest Receivable",
		"Loans and Advances (Assets) - _TC",
		"Asset",
		"Receivable",
		"Balance Sheet",
	)
	create_account(
		"Charges Receivable", "Loans and Advances (Assets) - _TC", "Asset", "Receivable", "Balance Sheet"
	)
	create_account(
		"Penalty Receivable", "Loans and Advances (Assets) - _TC", "Asset", "Receivable", "Balance Sheet"
	)

	create_account(
		"Additional Interest Receivable",
		"Loans and Advances (Assets) - _TC",
		"Asset",
		"Receivable",
		"Balance Sheet",
	)
	create_account(
		"Suspense Interest Receivable",
		"Loans and Advances (Assets) - _TC",
		"Asset",
		"Receivable",
		"Balance Sheet",
	)
	create_account(
		"Suspense Income Account", "Direct Income - _TC", "Income", "Income Account", "Profit and Loss"
	)

	create_account(
		"Suspense Penalty Account", "Direct Income - _TC", "Income", "Income Account", "Profit and Loss"
	)

	create_account(
		"Interest Accrued Account", "Loans and Advances (Assets) - _TC", "Asset", "", "Balance Sheet"
	)

	create_account(
		"Additional Interest Accrued Account",
		"Loans and Advances (Assets) - _TC",
		"Asset",
		"",
		"Balance Sheet",
	)

	create_account(
		"Suspense Interest Accrued Account",
		"Loans and Advances (Assets) - _TC",
		"Asset",
		"",
		"Balance Sheet",
	)

	create_account(
		"Penalty Accrued Account", "Loans and Advances (Assets) - _TC", "Asset", "", "Balance Sheet"
	)

	create_account(
		"Broken Period Interest", "Direct Income - _TC", "Income", "Income Account", "Profit and Loss"
	)

	create_account(
		"Write Off Account", "Direct Expenses - _TC", "Expense", "Expense Account", "Profit and Loss"
	)

	create_account(
		"Write Off Recovery", "Direct Expenses - _TC", "Expense", "Expense Account", "Profit and Loss"
	)

	create_account(
		"Customer Refund Account",
		"Loans and Advances (Assets) - _TC",
		"Asset",
		"",
		"Balance Sheet",
	)

	create_account(
		"Processing Fee Income Account",
		"Direct Income - _TC",
		"Income",
		"Income Account",
		"Profit and Loss",
	)

	create_account(
		"Processing Fee Receivable Account",
		"Loans and Advances (Assets) - _TC",
		"Asset",
		"Receivable",
		"Balance Sheet",
	)

	create_account(
		"Processing Fee Waiver Account",
		"Direct Expenses - _TC",
		"Expense",
		"Expense Account",
		"Profit and Loss",
	)


def create_account(account_name, parent_account, root_type, account_type, report_type, is_group=0):
	if not frappe.db.exists("Account", {"account_name": account_name}):
		frappe.get_doc(
			{
				"doctype": "Account",
				"account_name": account_name,
				"company": "_Test Company",
				"root_type": root_type,
				"report_type": report_type,
				"currency": "INR",
				"parent_account": parent_account,
				"account_type": account_type,
				"is_group": is_group,
			}
		).insert(ignore_permissions=True)


def create_loan_product(
	product_code,
	product_name,
	maximum_loan_amount,
	rate_of_interest,
	penalty_interest_rate=None,
	is_term_loan=1,
	grace_period_in_days=None,
	disbursement_account="Disbursement Account - _TC",
	payment_account="Payment Account - _TC",
	loan_account="Loan Account - _TC",
	interest_income_account="Interest Income Account - _TC",
	penalty_income_account="Penalty Income Account - _TC",
	interest_receivable_account="Interest Receivable - _TC",
	penalty_receivable_account="Penalty Receivable - _TC",
	charges_receivable_account="Charges Receivable - _TC",
	suspense_interest_income="Suspense Income Account - _TC",
	repayment_method=None,
	repayment_periods=None,
	repayment_schedule_type="Monthly as per repayment start date",
	repayment_date_on=None,
	days_past_due_threshold_for_npa=None,
	min_days_bw_disbursement_first_repayment=None,
	interest_accrued_account="Interest Accrued Account - _TC",
	penalty_accrued_account="Penalty Accrued Account - _TC",
	broken_period_interest_recovery_account="Broken Period Interest - _TC",
	cyclic_day_of_the_month=5,
):

	if not frappe.db.exists("Loan Product", product_code):
		loan_product = frappe.get_doc(
			{
				"doctype": "Loan Product",
				"company": "_Test Company",
				"product_code": product_code,
				"product_name": product_name,
				"is_term_loan": is_term_loan,
				"repayment_schedule_type": repayment_schedule_type,
				"cyclic_day_of_the_month": cyclic_day_of_the_month,
				"maximum_loan_amount": maximum_loan_amount,
				"rate_of_interest": rate_of_interest,
				"penalty_interest_rate": penalty_interest_rate,
				"grace_period_in_days": grace_period_in_days,
				"disbursement_account": disbursement_account,
				"payment_account": payment_account,
				"loan_account": loan_account,
				"interest_income_account": interest_income_account,
				"penalty_income_account": penalty_income_account,
				"interest_receivable_account": interest_receivable_account,
				"penalty_receivable_account": penalty_receivable_account,
				"charges_receivable_account": charges_receivable_account,
				"suspense_interest_income": suspense_interest_income,
				"interest_accrued_account": interest_accrued_account,
				"penalty_accrued_account": penalty_accrued_account,
				"broken_period_interest_recovery_account": broken_period_interest_recovery_account,
				"repayment_method": repayment_method,
				"repayment_periods": repayment_periods,
				"write_off_amount": 100,
				"days_past_due_threshold_for_npa": days_past_due_threshold_for_npa,
				"min_days_bw_disbursement_first_repayment": min_days_bw_disbursement_first_repayment,
				"min_auto_closure_tolerance_amount": -100,
				"max_auto_closure_tolerance_amount": 100,
			}
		)

		if loan_product.is_term_loan:
			loan_product.repayment_schedule_type = repayment_schedule_type
			if loan_product.repayment_schedule_type != "Monthly as per repayment start date":
				loan_product.repayment_date_on = repayment_date_on

		loan_product.insert()

		return loan_product


def create_loan_security_type():
	if not frappe.db.exists("Loan Security Type", "Stock"):
		frappe.get_doc(
			{
				"doctype": "Loan Security Type",
				"loan_security_type": "Stock",
				"unit_of_measure": "Nos",
				"haircut": 50.00,
				"loan_to_value_ratio": 50,
			}
		).insert(ignore_permissions=True)


def create_loan_security():
	if not frappe.db.exists("Loan Security", "Test Security 1"):
		frappe.get_doc(
			{
				"doctype": "Loan Security",
				"loan_security_type": "Stock",
				"loan_security_code": "Test Security 1",
				"loan_security_name": "Test Security 1",
				"unit_of_measure": "Nos",
				"haircut": 50.00,
			}
		).insert(ignore_permissions=True)

	if not frappe.db.exists("Loan Security", "Test Security 2"):
		frappe.get_doc(
			{
				"doctype": "Loan Security",
				"loan_security_type": "Stock",
				"loan_security_code": "Test Security 2",
				"loan_security_name": "Test Security 2",
				"unit_of_measure": "Nos",
				"haircut": 50.00,
			}
		).insert(ignore_permissions=True)


def make_loan_disbursement_entry(loan, amount, disbursement_date=None, repayment_start_date=None):
	loan_disbursement_entry = frappe.new_doc("Loan Disbursement")
	loan_disbursement_entry.against_loan = loan
	loan_disbursement_entry.disbursement_date = disbursement_date or nowdate()
	loan_disbursement_entry.repayment_start_date = (
		repayment_start_date or disbursement_date or nowdate()
	)
	loan_disbursement_entry.company = "_Test Company"
	loan_disbursement_entry.disbursed_amount = amount
	loan_disbursement_entry.cost_center = "Main - _TC"

	loan_disbursement_entry.save()
	loan_disbursement_entry.submit()

	return loan_disbursement_entry


def create_loan_security_price(loan_security, loan_security_price, uom, from_date, to_date):
	if not frappe.db.get_value(
		"Loan Security Price",
		{"loan_security": loan_security, "valid_from": ("<=", from_date), "valid_upto": (">=", to_date)},
		"name",
	):

		lsp = frappe.get_doc(
			{
				"doctype": "Loan Security Price",
				"loan_security": loan_security,
				"loan_security_price": loan_security_price,
				"uom": uom,
				"valid_from": from_date,
				"valid_upto": to_date,
			}
		).insert(ignore_permissions=True)


<<<<<<< HEAD
<<<<<<< HEAD
def create_repayment_entry(loan, posting_date, paid_amount, repayment_type="Normal Repayment"):
=======
def create_repayment_entry(
	loan,
	posting_date,
	paid_amount,
	repayment_type="Normal Repayment",
	loan_disbursement=None,
	payable_charges=None,
):
>>>>>>> 6d9de4f (fix: Charge payment allocation issues)
=======
def create_repayment_entry(
	loan, posting_date, paid_amount, repayment_type="Normal Repayment", loan_disbursement=None
):
>>>>>>> 2eaeebc7
	lr = frappe.new_doc("Loan Repayment")
	lr.against_loan = loan
	lr.company = "_Test Company"
	lr.posting_date = posting_date or nowdate()
	lr.amount_paid = paid_amount
	lr.repayment_type = repayment_type
<<<<<<< HEAD
<<<<<<< HEAD
=======
	lr.loan_disbursement = loan_disbursement

	if payable_charges:
		for charge in payable_charges:
			lr.append("payable_charges", charge)

>>>>>>> 6d9de4f (fix: Charge payment allocation issues)
=======
	lr.loan_disbursement = loan_disbursement
>>>>>>> 2eaeebc7
	lr.insert(ignore_permissions=True)

	return lr


def create_loan_application(
	company,
	applicant,
	loan_product,
	proposed_pledges,
	repayment_method=None,
	repayment_periods=None,
	posting_date=None,
	do_not_save=False,
):
	loan_application = frappe.new_doc("Loan Application")
	loan_application.applicant_type = "Customer"
	loan_application.company = company
	loan_application.applicant = applicant
	loan_application.loan_product = loan_product
	loan_application.posting_date = posting_date or nowdate()
	loan_application.is_secured_loan = 1

	if repayment_method:
		loan_application.repayment_method = repayment_method
		loan_application.repayment_periods = repayment_periods

	for pledge in proposed_pledges:
		loan_application.append("proposed_pledges", pledge)

	if do_not_save:
		return loan_application

	loan_application.save()
	loan_application.submit()

	loan_application.status = "Approved"
	loan_application.save()

	return loan_application.name


def create_loan(
	applicant,
	loan_product,
	loan_amount,
	repayment_method,
	repayment_periods=None,
	applicant_type=None,
	repayment_start_date=None,
	posting_date=None,
	monthly_repayment_amount=None,
	rate_of_interest=None,
	limit_applicable_start=None,
	limit_applicable_end=None,
	loan_partner=None,
	moratorium_tenure=None,
	moratorium_type=None,
):

	loan = frappe.get_doc(
		{
			"doctype": "Loan",
			"applicant_type": applicant_type or "Employee",
			"company": "_Test Company",
			"applicant": applicant,
			"loan_product": loan_product,
			"loan_amount": loan_amount,
			"maximum_limit_amount": loan_amount,
			"repayment_method": repayment_method,
			"repayment_periods": repayment_periods,
			"monthly_repayment_amount": monthly_repayment_amount,
			"repayment_start_date": repayment_start_date or nowdate(),
			"posting_date": posting_date or nowdate(),
			"rate_of_interest": rate_of_interest,
			"limit_applicable_start": limit_applicable_start,
			"limit_applicable_end": limit_applicable_end,
			"loan_partner": loan_partner,
			"moratorium_tenure": moratorium_tenure,
			"moratorium_type": moratorium_type,
		}
	)

	loan.save()
	return loan


def create_loan_with_security(
	applicant,
	loan_product,
	repayment_method,
	repayment_periods,
	loan_application,
	posting_date=None,
	repayment_start_date=None,
):
	loan = frappe.get_doc(
		{
			"doctype": "Loan",
			"company": "_Test Company",
			"applicant_type": "Customer",
			"posting_date": posting_date or nowdate(),
			"loan_application": loan_application,
			"applicant": applicant,
			"loan_product": loan_product,
			"is_term_loan": 1,
			"is_secured_loan": 1,
			"repayment_method": repayment_method,
			"repayment_periods": repayment_periods,
			"repayment_start_date": repayment_start_date or nowdate(),
			"payment_account": "Payment Account - _TC",
			"loan_account": "Loan Account - _TC",
			"interest_income_account": "Interest Income Account - _TC",
			"penalty_income_account": "Penalty Income Account - _TC",
		}
	)

	loan.save()

	return loan


def create_demand_loan(applicant, loan_product, loan_application, posting_date=None):
	loan = frappe.new_doc("Loan")
	loan.company = "_Test Company"
	loan.applicant_type = "Customer"
	loan.applicant = applicant
	loan.loan_product = loan_product
	loan.posting_date = posting_date or nowdate()
	loan.loan_application = loan_application
	loan.is_term_loan = 0
	loan.is_secured_loan = 1
	loan.payment_account = "Payment Account - _TC"
	loan.loan_account = "Loan Account - _TC"
	loan.interest_income_account = "Interest Income Account - _TC"
	loan.penalty_income_account = "Penalty Income Account - _TC"

	loan.save()

	return loan


def set_loan_settings_in_company(company=None):
	if not company:
		company = "_Test Company"
	company = frappe.get_doc("Company", company)
	company.min_days_bw_disbursement_first_repayment = 15
	company.save()


def setup_loan_demand_offset_order(company=None):
	if not company:
		company = "_Test Company"

	create_demand_offset_order("Test Loan Demand Offset Order", ["Penalty", "Interest", "Principal"])
	create_demand_offset_order(
		"Test Standard Loan Demand Offset Order", ["EMI (Principal + Interest)", "Penalty", "Charges"]
	)
	create_demand_offset_order(
		"Test Standard Loan Demand Offset Order 1", ["Penalty", "Interest", "Charges"]
	)

	doc = frappe.get_doc("Company", company)
	if not doc.get("collection_offset_sequence_for_standard_asset"):
		doc.collection_offset_sequence_for_standard_asset = "Test Standard Loan Demand Offset Order"

	if not doc.get("collection_offset_sequence_for_sub_standard_asset"):
		doc.collection_offset_sequence_for_non_standard_asset = "Test Loan Demand Offset Order"

	if not doc.get("collection_offset_sequence_for_written_off_asset"):
		doc.collection_offset_sequence_for_written_off_asset = "Test Loan Demand Offset Order"

	if not doc.get("collection_offset_sequence_for_settlement_collection"):
		doc.collection_offset_sequence_for_settlement_collection = "Test Loan Demand Offset Order"

	doc.save()


def create_demand_offset_order(order_name, components):
	if not frappe.db.get_value("Loan Demand Offset Order", {"title": order_name}):
		order = frappe.new_doc("Loan Demand Offset Order")
		order.title = order_name

		for component in components:
			order.append("components", {"demand_type": component})

		order.insert()


def create_loan_write_off(loan, posting_date, write_off_amount=None):
	loan_write_off = frappe.new_doc("Loan Write Off")
	loan_write_off.loan = loan
	loan_write_off.posting_date = posting_date
	loan_write_off.company = "_Test Company"
	loan_write_off.write_off_account = "Write Off Account - _TC"
	loan_write_off.save()
	loan_write_off.submit()

	return loan_write_off<|MERGE_RESOLUTION|>--- conflicted
+++ resolved
@@ -2021,10 +2021,6 @@
 		).insert(ignore_permissions=True)
 
 
-<<<<<<< HEAD
-<<<<<<< HEAD
-def create_repayment_entry(loan, posting_date, paid_amount, repayment_type="Normal Repayment"):
-=======
 def create_repayment_entry(
 	loan,
 	posting_date,
@@ -2033,31 +2029,18 @@
 	loan_disbursement=None,
 	payable_charges=None,
 ):
->>>>>>> 6d9de4f (fix: Charge payment allocation issues)
-=======
-def create_repayment_entry(
-	loan, posting_date, paid_amount, repayment_type="Normal Repayment", loan_disbursement=None
-):
->>>>>>> 2eaeebc7
 	lr = frappe.new_doc("Loan Repayment")
 	lr.against_loan = loan
 	lr.company = "_Test Company"
 	lr.posting_date = posting_date or nowdate()
 	lr.amount_paid = paid_amount
 	lr.repayment_type = repayment_type
-<<<<<<< HEAD
-<<<<<<< HEAD
-=======
 	lr.loan_disbursement = loan_disbursement
 
 	if payable_charges:
 		for charge in payable_charges:
 			lr.append("payable_charges", charge)
 
->>>>>>> 6d9de4f (fix: Charge payment allocation issues)
-=======
-	lr.loan_disbursement = loan_disbursement
->>>>>>> 2eaeebc7
 	lr.insert(ignore_permissions=True)
 
 	return lr

# Copyright (c) 2019, Frappe Technologies Pvt. Ltd. and Contributors
# See license.txt


import frappe
from frappe.tests import IntegrationTestCase
from frappe.utils import (
	add_days,
	add_months,
	add_to_date,
	date_diff,
	flt,
	get_datetime,
	getdate,
	nowdate,
)

from erpnext.selling.doctype.customer.test_customer import get_customer_dict
from erpnext.setup.doctype.employee.test_employee import make_employee

from lending.loan_management.doctype.loan.loan import (
	make_loan_write_off,
	request_loan_closure,
	unpledge_security,
)
from lending.loan_management.doctype.loan_application.loan_application import (
	create_loan_security_assignment,
)
from lending.loan_management.doctype.loan_disbursement.loan_disbursement import (
	get_disbursal_amount,
)
from lending.loan_management.doctype.loan_interest_accrual.loan_interest_accrual import (
	days_in_year,
)
from lending.loan_management.doctype.loan_repayment.loan_repayment import calculate_amounts
from lending.loan_management.doctype.loan_security_release.loan_security_release import (
	get_pledged_security_qty,
)
from lending.loan_management.doctype.process_loan_classification.process_loan_classification import (
	create_process_loan_classification,
)
from lending.loan_management.doctype.process_loan_demand.process_loan_demand import (
	process_daily_loan_demands,
)
from lending.loan_management.doctype.process_loan_interest_accrual.process_loan_interest_accrual import (
	process_loan_interest_accrual_for_loans,
	schedule_accrual,
)
from lending.loan_management.doctype.process_loan_security_shortfall.process_loan_security_shortfall import (
	create_process_loan_security_shortfall,
)


class TestLoan(IntegrationTestCase):
	def setUp(self):
		set_loan_settings_in_company()
		create_loan_accounts()
		setup_loan_demand_offset_order()

		set_loan_accrual_frequency("Daily")
		simple_terms_loans = [
			["Personal Loan", 500000, 8.4, "Monthly as per repayment start date"],
			["Term Loan Product 1", 12000, 7.5, "Monthly as per repayment start date"],
		]

		pro_rated_term_loans = [
			["Term Loan Product 2", 12000, 7.5, "Pro-rated calendar months", "Start of the next month"],
			["Term Loan Product 3", 1200, 25, "Pro-rated calendar months", "End of the current month"],
		]

		cyclic_date_term_loans = [
			["Term Loan Product 4", 3000000, 25, "Monthly as per cycle date"],
		]

		loc_loans = [
			["Term Loan Product 5", 3000000, 25, "Line of Credit"],
		]

		for loan_product in simple_terms_loans:
			create_loan_product(
				loan_product[0],
				loan_product[0],
				loan_product[1],
				loan_product[2],
				repayment_schedule_type=loan_product[3],
			)

		for loan_product in cyclic_date_term_loans:
			create_loan_product(
				loan_product[0],
				loan_product[0],
				loan_product[1],
				loan_product[2],
				repayment_schedule_type=loan_product[3],
			)
			add_or_update_loan_charges(loan_product[0])

		for loan_product in loc_loans:
			create_loan_product(
				loan_product[0],
				loan_product[0],
				loan_product[1],
				loan_product[2],
				repayment_schedule_type=loan_product[3],
			)

		for loan_product in pro_rated_term_loans:
			create_loan_product(
				loan_product[0],
				loan_product[0],
				loan_product[1],
				loan_product[2],
				repayment_schedule_type=loan_product[3],
				repayment_date_on=loan_product[4],
			)

		create_loan_product(
			"Stock Loan",
			"Stock Loan",
			2000000,
			13.5,
			25,
			1,
			5,
			"Cash - _TC",
			"Disbursement Account - _TC",
			"Payment Account - _TC",
			"Loan Account - _TC",
			"Interest Income Account - _TC",
			"Penalty Income Account - _TC",
			repayment_schedule_type="Monthly as per repayment start date",
		)

		create_loan_product(
			"Demand Loan",
			"Demand Loan",
			2000000,
			13.5,
			25,
			0,
			5,
			"Cash - _TC",
			"Disbursement Account - _TC",
			"Payment Account - _TC",
			"Loan Account - _TC",
			"Interest Income Account - _TC",
			"Penalty Income Account - _TC",
		)

		create_loan_security_type()
		create_loan_security()

		create_loan_security_price(
			"Test Security 1", 500, "Nos", get_datetime(), get_datetime(add_to_date(nowdate(), hours=24))
		)
		create_loan_security_price(
			"Test Security 2", 250, "Nos", get_datetime(), get_datetime(add_to_date(nowdate(), hours=24))
		)

		self.applicant1 = make_employee("robert_loan@loan.com")
		if not frappe.db.exists("Customer", "_Test Loan Customer"):
			frappe.get_doc(get_customer_dict("_Test Loan Customer")).insert(ignore_permissions=True)

		if not frappe.db.exists("Customer", "_Test Loan Customer 1"):
			frappe.get_doc(get_customer_dict("_Test Loan Customer 1")).insert(ignore_permissions=True)

		self.applicant2 = frappe.db.get_value("Customer", {"name": "_Test Loan Customer"}, "name")
		self.applicant3 = frappe.db.get_value("Customer", {"name": "_Test Loan Customer 1"}, "name")

		frappe.db.set_value(
			"Loan Product", "Demand Loan", "customer_refund_account", "Customer Refund Account - _TC"
		)

	def test_loan_with_repayment_periods(self):
		loan = create_loan(
			self.applicant1,
			"Personal Loan",
			280000,
			"Repay Over Number of Periods",
			repayment_periods=20,
			repayment_start_date=add_months(nowdate(), 1),
		)

		loan.submit()

		make_loan_disbursement_entry(loan.name, 280000, repayment_start_date=add_months(nowdate(), 1))

		loan_repayment_schedule = frappe.get_doc(
			"Loan Repayment Schedule", {"loan": loan.name, "docstatus": 1, "status": "Active"}
		)
		schedule = loan_repayment_schedule.repayment_schedule

		loan.load_from_db()
		self.assertEqual(loan_repayment_schedule.monthly_repayment_amount, 15052)
		self.assertEqual(flt(loan.total_interest_payable, 0), 21033)
		self.assertEqual(flt(loan.total_payment, 0), 301033)
		self.assertEqual(len(schedule), 20)

		for idx, principal_amount, interest_amount, balance_loan_amount in [
			[3, 13336, 1716, 227159],
			[19, 14938, 107, 0],
			[17, 14734, 318, 29784],
		]:
			self.assertEqual(flt(schedule[idx].principal_amount, 0), principal_amount)
			self.assertEqual(flt(schedule[idx].interest_amount, 0), interest_amount)
			self.assertEqual(flt(schedule[idx].balance_loan_amount, 0), balance_loan_amount)

	def test_loan_with_fixed_amount_per_period(self):
		loan = create_loan(
			self.applicant1,
			"Personal Loan",
			280000,
			"Repay Over Number of Periods",
			repayment_periods=20,
			repayment_start_date=add_months(nowdate(), 1),
		)

		loan.repayment_method = "Repay Fixed Amount per Period"
		loan.monthly_repayment_amount = 14000
		loan.submit()

		make_loan_disbursement_entry(loan.name, 280000, repayment_start_date=add_months(nowdate(), 1))

		loan_repayment_schedule = frappe.get_doc(
			"Loan Repayment Schedule", {"loan": loan.name, "docstatus": 1, "status": "Active"}
		)

		loan.load_from_db()
		self.assertEqual(len(loan_repayment_schedule.repayment_schedule), 22)
		self.assertEqual(flt(loan.total_interest_payable, 0), 22708)
		self.assertEqual(flt(loan.total_payment, 0), 302708)

	def test_loan_with_security(self):
		pledge = [
			{
				"loan_security": "Test Security 1",
				"qty": 4000.00,
			}
		]

		loan_application = create_loan_application(
			"_Test Company", self.applicant2, "Stock Loan", pledge, "Repay Over Number of Periods", 12
		)
		create_loan_security_assignment(loan_application)

		loan = create_loan_with_security(
			self.applicant2, "Stock Loan", "Repay Over Number of Periods", 12, loan_application
		)
		self.assertEqual(loan.loan_amount, 1000000)

	def test_loan_disbursement(self):
		pledge = [{"loan_security": "Test Security 1", "qty": 4000.00}]

		loan_application = create_loan_application(
			"_Test Company", self.applicant2, "Stock Loan", pledge, "Repay Over Number of Periods", 12
		)

		create_loan_security_assignment(loan_application)

		loan = create_loan_with_security(
			self.applicant2, "Stock Loan", "Repay Over Number of Periods", 12, loan_application
		)
		self.assertEqual(loan.loan_amount, 1000000)

		loan.submit()

		loan_disbursement_entry1 = make_loan_disbursement_entry(loan.name, 500000)
		loan_disbursement_entry2 = make_loan_disbursement_entry(loan.name, 500000)

		loan = frappe.get_doc("Loan", loan.name)
		gl_entries1 = frappe.db.get_all(
			"GL Entry",
			fields=["name"],
			filters={"voucher_type": "Loan Disbursement", "voucher_no": loan_disbursement_entry1.name},
		)

		gl_entries2 = frappe.db.get_all(
			"GL Entry",
			fields=["name"],
			filters={"voucher_type": "Loan Disbursement", "voucher_no": loan_disbursement_entry2.name},
		)

		self.assertEqual(loan.status, "Disbursed")
		self.assertEqual(loan.disbursed_amount, 1000000)
		self.assertTrue(gl_entries1)
		self.assertTrue(gl_entries2)

	def test_sanctioned_amount_limit(self):
		# Clear loan docs before checking
		frappe.db.sql("DELETE FROM `tabLoan` where applicant = '_Test Loan Customer 1'")
		frappe.db.sql("DELETE FROM `tabLoan Application` where applicant = '_Test Loan Customer 1'")
		frappe.db.sql(
			"DELETE FROM `tabLoan Security Assignment` where applicant = '_Test Loan Customer 1'"
		)

		if not frappe.db.get_value(
			"Sanctioned Loan Amount",
			filters={
				"applicant_type": "Customer",
				"applicant": "_Test Loan Customer 1",
				"company": "_Test Company",
			},
		):
			frappe.get_doc(
				{
					"doctype": "Sanctioned Loan Amount",
					"applicant_type": "Customer",
					"applicant": "_Test Loan Customer 1",
					"sanctioned_amount_limit": 1500000,
					"company": "_Test Company",
				}
			).insert(ignore_permissions=True)

		# Make First Loan
		pledge = [{"loan_security": "Test Security 1", "qty": 4000.00}]

		loan_application = create_loan_application(
			"_Test Company", self.applicant3, "Demand Loan", pledge
		)
		create_loan_security_assignment(loan_application)
		loan = create_demand_loan(
			self.applicant3, "Demand Loan", loan_application, posting_date="2019-10-01"
		)
		loan.submit()

		# Make second loan greater than the sanctioned amount
		loan_application = create_loan_application(
			"_Test Company", self.applicant3, "Demand Loan", pledge, do_not_save=True
		)
		self.assertRaises(frappe.ValidationError, loan_application.save)

	def test_regular_loan_repayment(self):
		pledge = [{"loan_security": "Test Security 1", "qty": 4000.00}]

		loan_application = create_loan_application(
			"_Test Company", self.applicant2, "Demand Loan", pledge
		)
		create_loan_security_assignment(loan_application)

		loan = create_demand_loan(
			self.applicant2, "Demand Loan", loan_application, posting_date="2019-10-01"
		)
		loan.submit()

		self.assertEqual(loan.loan_amount, 1000000)

		first_date = "2019-10-01"
		last_date = "2019-10-30"

		no_of_days = date_diff(last_date, first_date)

		accrued_interest_amount = flt(
			(loan.loan_amount * loan.rate_of_interest * no_of_days)
			/ (days_in_year(get_datetime(first_date).year) * 100),
			2,
		)

		make_loan_disbursement_entry(loan.name, loan.loan_amount, disbursement_date=first_date)
		process_loan_interest_accrual_for_loans(posting_date=last_date)

		process_loan_interest_accrual_for_loans(posting_date=add_days(last_date, 10))

		repayment_entry = create_repayment_entry(loan.name, add_days(last_date, 10), 111119)
		repayment_entry.save()
		repayment_entry.submit()

		penalty_amount = (accrued_interest_amount * 5 * 25) / (100 * 365)
		self.assertEqual(flt(repayment_entry.penalty_amount, 0), flt(penalty_amount, 0))

		amounts = frappe.db.get_all(
			"Loan Demand",
			{"loan": loan.name, "demand_type": "Normal", "demand_subtype": "Interest"},
			["SUM(paid_amount) as paid_amount", "SUM(demand_amount) as payable_amount"],
		)

		loan.load_from_db()
		total_interest_paid = flt(amounts[0]["paid_amount"], 2)
		self.assertEqual(flt(amounts[0]["payable_amount"], 2), repayment_entry.interest_payable)
		self.assertEqual(
			flt(loan.total_principal_paid, 0),
			flt(repayment_entry.amount_paid - penalty_amount - total_interest_paid, 0),
		)

		# # Check Repayment Entry cancel
		repayment_entry.load_from_db()
		repayment_entry.cancel()
		loan.load_from_db()

		self.assertEqual(loan.total_principal_paid, 0)

	def test_loan_closure(self):
		pledge = [{"loan_security": "Test Security 1", "qty": 4000.00}]

		loan_application = create_loan_application(
			"_Test Company", self.applicant2, "Demand Loan", pledge
		)
		create_loan_security_assignment(loan_application)
		loan = create_demand_loan(
			self.applicant2, "Demand Loan", loan_application, posting_date="2019-10-01"
		)
		loan.submit()

		self.assertEqual(loan.loan_amount, 1000000)

		first_date = "2019-10-01"
		last_date = "2019-10-30"

		no_of_days = date_diff(last_date, first_date) + 1

		# Adding 5 since repayment is made 5 days late after due date
		# and since payment type is loan closure so interest should be considered for those
		# 5 days as well though in grace period
		no_of_days += 5

		accrued_interest_amount = (loan.loan_amount * loan.rate_of_interest * no_of_days) / (
			days_in_year(get_datetime(first_date).year) * 100
		)

		make_loan_disbursement_entry(loan.name, loan.loan_amount, disbursement_date=first_date)
		process_loan_interest_accrual_for_loans(posting_date=last_date)

		repayment_entry = create_repayment_entry(
			loan.name,
			add_days(last_date, 5),
			flt(loan.loan_amount + accrued_interest_amount),
		)

		repayment_entry.submit()

		amounts = frappe.db.get_all(
			"Loan Demand",
			{"loan": loan.name, "demand_type": "Normal", "demand_subtype": "Interest"},
			["SUM(demand_amount) as payable_amount"],
		)

		self.assertEqual(flt(amounts[0].payable_amount, 0), flt(accrued_interest_amount, 0))
		self.assertEqual(flt(repayment_entry.penalty_amount, 5), 0)

		request_loan_closure(loan.name)
		loan.load_from_db()
		self.assertEqual(loan.status, "Loan Closure Requested")

	def test_loan_repayment_for_term_loan(self):
		pledges = [
			{"loan_security": "Test Security 2", "qty": 4000.00},
			{"loan_security": "Test Security 1", "qty": 2000.00},
		]

		loan_application = create_loan_application(
			"_Test Company", self.applicant2, "Stock Loan", pledges, "Repay Over Number of Periods", 12
		)
		create_loan_security_assignment(loan_application)

		loan = create_loan_with_security(
			self.applicant2,
			"Stock Loan",
			"Repay Over Number of Periods",
			12,
			loan_application,
			posting_date=add_months(nowdate(), -1),
		)

		loan.submit()

		make_loan_disbursement_entry(
			loan.name,
			loan.loan_amount,
			disbursement_date=add_months(nowdate(), -1),
			repayment_start_date=nowdate(),
		)

		process_daily_loan_demands(loan=loan.name, posting_date=nowdate())

		repayment_entry = create_repayment_entry(loan.name, nowdate(), 89768.75)

		repayment_entry.submit()

		# amounts = frappe.db.get_value(
		# 	"Loan Interest Accrual", {"loan": loan.name}, ["paid_interest_amount", "paid_principal_amount"]
		# )

		amounts = frappe.db.get_all(
			"Loan Demand",
			{"loan": loan.name, "demand_type": "EMI", "demand_subtype": "Interest"},
			["SUM(paid_amount) as paid_amount"],
		)

		self.assertEqual(amounts[0].paid_amount, 11465.75)
		self.assertEqual(repayment_entry.principal_amount_paid, 78303.00)

	def test_security_shortfall(self):
		pledges = [
			{
				"loan_security": "Test Security 2",
				"qty": 8000.00,
				"haircut": 50,
			}
		]

		loan_application = create_loan_application(
			"_Test Company", self.applicant2, "Stock Loan", pledges, "Repay Over Number of Periods", 12
		)

		create_loan_security_assignment(loan_application)

		loan = create_loan_with_security(
			self.applicant2, "Stock Loan", "Repay Over Number of Periods", 12, loan_application
		)
		loan.submit()

		make_loan_disbursement_entry(loan.name, loan.loan_amount)

		frappe.db.sql(
			"""UPDATE `tabLoan Security Price` SET loan_security_price = 100
			where loan_security='Test Security 2'"""
		)

		create_process_loan_security_shortfall()
		loan_security_shortfall = frappe.get_doc("Loan Security Shortfall", {"loan": loan.name})
		self.assertTrue(loan_security_shortfall)

		self.assertEqual(flt(loan_security_shortfall.loan_amount, 2), 1000000.00)
		self.assertEqual(flt(loan_security_shortfall.security_value, 2), 800000.00)
		self.assertEqual(flt(loan_security_shortfall.shortfall_amount, 2), 600000.00)

		frappe.db.sql(
			""" UPDATE `tabLoan Security Price` SET loan_security_price = 250
			where loan_security='Test Security 2'"""
		)

		create_process_loan_security_shortfall()
		loan_security_shortfall = frappe.get_doc("Loan Security Shortfall", {"loan": loan.name})
		self.assertEqual(loan_security_shortfall.status, "Completed")
		self.assertEqual(loan_security_shortfall.shortfall_amount, 0)

	def test_loan_security_release(self):
		pledge = [{"loan_security": "Test Security 1", "qty": 4000.00}]

		loan_application = create_loan_application(
			"_Test Company", self.applicant2, "Demand Loan", pledge
		)
		create_loan_security_assignment(loan_application)

		loan = create_demand_loan(
			self.applicant2, "Demand Loan", loan_application, posting_date="2019-10-01"
		)
		loan.submit()

		self.assertEqual(loan.loan_amount, 1000000)

		first_date = "2019-10-01"
		last_date = "2019-10-30"

		no_of_days = date_diff(last_date, first_date) + 1

		no_of_days += 5

		accrued_interest_amount = (loan.loan_amount * loan.rate_of_interest * no_of_days) / (
			days_in_year(get_datetime(first_date).year) * 100
		)

		make_loan_disbursement_entry(loan.name, loan.loan_amount, disbursement_date=first_date)
		process_loan_interest_accrual_for_loans(posting_date=last_date)

		repayment_entry = create_repayment_entry(
			loan.name,
			self.applicant2,
			add_days(last_date, 5),
			flt(loan.loan_amount + accrued_interest_amount),
		)
		repayment_entry.submit()

		request_loan_closure(loan.name)
		loan.load_from_db()
		self.assertEqual(loan.status, "Loan Closure Requested")

		unpledge_request = unpledge_security(loan=loan.name, save=1)
		unpledge_request.submit()
		unpledge_request.status = "Approved"
		unpledge_request.save()
		loan.load_from_db()

		pledged_qty = get_pledged_security_qty(loan.name)

		self.assertEqual(loan.status, "Closed")
		self.assertEqual(sum(pledged_qty.values()), 0)

		amounts = amounts = calculate_amounts(loan.name, add_days(last_date, 5))
		self.assertEqual(amounts["pending_principal_amount"], 0)
		self.assertEqual(amounts["payable_principal_amount"], 0.0)
		self.assertEqual(amounts["interest_amount"], 0)

	def test_partial_loan_security_release(self):
		pledge = [
			{"loan_security": "Test Security 1", "qty": 2000.00},
			{"loan_security": "Test Security 2", "qty": 4000.00},
		]

		loan_application = create_loan_application(
			"_Test Company", self.applicant2, "Demand Loan", pledge
		)
		create_loan_security_assignment(loan_application)

		loan = create_demand_loan(
			self.applicant2, "Demand Loan", loan_application, posting_date="2019-10-01"
		)
		loan.submit()

		self.assertEqual(loan.loan_amount, 1000000)

		first_date = "2019-10-01"
		last_date = "2019-10-30"

		make_loan_disbursement_entry(loan.name, loan.loan_amount, disbursement_date=first_date)
		process_loan_interest_accrual_for_loans(posting_date=last_date)

		repayment_entry = create_repayment_entry(
			loan.name, self.applicant2, add_days(last_date, 5), 600000
		)
		repayment_entry.submit()

		unpledge_map = {"Test Security 2": 2000}

		unpledge_request = unpledge_security(loan=loan.name, security_map=unpledge_map, save=1)
		unpledge_request.submit()
		unpledge_request.status = "Approved"
		unpledge_request.save()
		unpledge_request.submit()
		unpledge_request.load_from_db()
		self.assertEqual(unpledge_request.docstatus, 1)

	def test_sanctioned_loan_security_release(self):
		pledge = [{"loan_security": "Test Security 1", "qty": 4000.00}]

		loan_application = create_loan_application(
			"_Test Company", self.applicant2, "Demand Loan", pledge
		)
		create_loan_security_assignment(loan_application)

		loan = create_demand_loan(
			self.applicant2, "Demand Loan", loan_application, posting_date="2019-10-01"
		)
		loan.submit()

		self.assertEqual(loan.loan_amount, 1000000)

		unpledge_map = {"Test Security 1": 4000}
		unpledge_request = unpledge_security(loan=loan.name, security_map=unpledge_map, save=1)
		unpledge_request.submit()
		unpledge_request.status = "Approved"
		unpledge_request.save()
		unpledge_request.submit()

	def test_disbursal_check_with_shortfall(self):
		pledges = [
			{
				"loan_security": "Test Security 2",
				"qty": 8000.00,
				"haircut": 50,
			}
		]

		loan_application = create_loan_application(
			"_Test Company", self.applicant2, "Stock Loan", pledges, "Repay Over Number of Periods", 12
		)

		create_loan_security_assignment(loan_application)

		loan = create_loan_with_security(
			self.applicant2, "Stock Loan", "Repay Over Number of Periods", 12, loan_application
		)
		loan.submit()

		# Disbursing 7,00,000 from the allowed 10,00,000 according to security pledge
		make_loan_disbursement_entry(loan.name, 700000)

		frappe.db.sql(
			"""UPDATE `tabLoan Security Price` SET loan_security_price = 100
			where loan_security='Test Security 2'"""
		)

		create_process_loan_security_shortfall()
		loan_security_shortfall = frappe.get_doc("Loan Security Shortfall", {"loan": loan.name})
		self.assertTrue(loan_security_shortfall)

		self.assertEqual(get_disbursal_amount(loan.name), 0)

		frappe.db.sql(
			""" UPDATE `tabLoan Security Price` SET loan_security_price = 250
			where loan_security='Test Security 2'"""
		)

	def test_disbursal_check_without_shortfall(self):
		pledges = [
			{
				"loan_security": "Test Security 2",
				"qty": 8000.00,
				"haircut": 50,
			}
		]

		loan_application = create_loan_application(
			"_Test Company", self.applicant2, "Stock Loan", pledges, "Repay Over Number of Periods", 12
		)

		create_loan_security_assignment(loan_application)

		loan = create_loan_with_security(
			self.applicant2, "Stock Loan", "Repay Over Number of Periods", 12, loan_application
		)
		loan.submit()

		# Disbursing 7,00,000 from the allowed 10,00,000 according to security pledge
		make_loan_disbursement_entry(loan.name, 700000)

		self.assertEqual(get_disbursal_amount(loan.name), 300000)

	def test_pending_loan_amount_after_closure_request(self):
		pledge = [{"loan_security": "Test Security 1", "qty": 4000.00}]

		loan_application = create_loan_application(
			"_Test Company", self.applicant2, "Demand Loan", pledge
		)
		create_loan_security_assignment(loan_application)

		loan = create_demand_loan(
			self.applicant2, "Demand Loan", loan_application, posting_date="2019-10-01"
		)
		loan.submit()

		self.assertEqual(loan.loan_amount, 1000000)

		first_date = "2019-10-01"
		last_date = "2019-10-30"

		no_of_days = date_diff(last_date, first_date) + 1

		no_of_days += 5

		accrued_interest_amount = (loan.loan_amount * loan.rate_of_interest * no_of_days) / (
			days_in_year(get_datetime(first_date).year) * 100
		)

		make_loan_disbursement_entry(loan.name, loan.loan_amount, disbursement_date=first_date)
		process_loan_interest_accrual_for_loans(posting_date=last_date)

		amounts = calculate_amounts(loan.name, add_days(last_date, 5))

		repayment_entry = create_repayment_entry(
			loan.name,
			self.applicant2,
			add_days(last_date, 5),
			flt(loan.loan_amount + accrued_interest_amount),
		)
		repayment_entry.submit()

		amounts = frappe.db.get_value(
			"Loan Interest Accrual", {"loan": loan.name}, ["paid_interest_amount", "paid_principal_amount"]
		)

		request_loan_closure(loan.name)
		loan.load_from_db()
		self.assertEqual(loan.status, "Loan Closure Requested")

		amounts = calculate_amounts(loan.name, add_days(last_date, 5))
		self.assertEqual(amounts["pending_principal_amount"], 0.0)

	def test_partial_unaccrued_interest_payment(self):
		# pledge = [{"loan_security": "Test Security 1", "qty": 4000.00}]

		# loan_application = create_loan_application(
		# 	"_Test Company", self.applicant2, "Demand Loan", pledge
		# )
		# create_loan_security_assignment(loan_application)

		# loan = create_demand_loan(
		# 	self.applicant2, "Demand Loan", loan_application, posting_date="2019-10-01"
		# )
		# loan.submit()

		# self.assertEqual(loan.loan_amount, 1000000)

		# # get partial unaccrued interest amount

		# make_loan_disbursement_entry(loan.name, loan.loan_amount, disbursement_date=first_date)
		# process_loan_interest_accrual_for_loans(posting_date=last_date)

		# amounts = calculate_amounts(loan.name, add_days(last_date, 5))

		first_date = "2019-10-01"
		last_date = "2019-10-30"

		repayment_date = add_days("2019-10-30", 5)
		no_of_days = date_diff(repayment_date, add_days("2019-10-01", 1))

		loan = create_secured_demand_loan(self.applicant2)
		partial_accrued_interest_amount = (loan.loan_amount * loan.rate_of_interest * 5) / (
			days_in_year(get_datetime("2019-10-01").year) * 100
		)

		paid_amount = (loan.loan_amount * loan.rate_of_interest * no_of_days) / (
			days_in_year(get_datetime(first_date).year) * 100
		)
		repayment_entry = create_repayment_entry(loan.name, add_days(last_date, 5), paid_amount)

		repayment_entry.submit()
		repayment_entry.load_from_db()

		amounts = calculate_amounts(loan.name, add_days("2019-10-30", 5))
		interest_amount = flt(amounts["interest_amount"] + partial_accrued_interest_amount, 2)
		self.assertEqual(flt(repayment_entry.total_interest_paid, 0), flt(interest_amount, 0))

	def test_penalty(self):
		loan, amounts = create_loan_scenario_for_penalty(self)
		# 30 days - grace period
		penalty_days = 30 - 4
		penalty_applicable_amount = flt(amounts["interest_amount"] / 2)
		penalty_amount = flt((((penalty_applicable_amount * 25) / (100 * 365)) * penalty_days), 2)
		process = process_loan_interest_accrual_for_loans(posting_date="2019-11-30")

		calculated_penalty_amount = frappe.db.get_value(
			"Loan Interest Accrual",
			{"process_loan_interest_accrual": process, "loan": loan.name},
			"interest_amount",
		)

		self.assertEqual(loan.loan_amount, 1000000)
		self.assertEqual(calculated_penalty_amount, penalty_amount)

	def test_loan_write_off_limit(self):
		loan = create_secured_demand_loan(self.applicant2)
		self.assertEqual(loan.loan_amount, 1000000)
		repayment_date = add_days("2019-10-30", 5)
		no_of_days = date_diff(repayment_date, add_days("2019-10-01", 1))

		accrued_interest_amount = (loan.loan_amount * loan.rate_of_interest * no_of_days) / (
			days_in_year(get_datetime("2019-10-01").year) * 100
		)

		# repay 50 less so that it can be automatically written off
		repayment_entry = create_repayment_entry(
			loan.name,
			repayment_date,
			flt(loan.loan_amount + accrued_interest_amount - 50),
		)

		repayment_entry.submit()

		amount = frappe.db.get_value(
			"Loan Demand",
			{"loan": loan.name, "demand_type": "Normal", "demand_subtype": "Interest"},
			["sum(demand_amount)"],
		)

		self.assertEqual(flt(amount, 0), flt(accrued_interest_amount, 0))
		self.assertEqual(flt(repayment_entry.penalty_amount, 5), 0)

		amounts = calculate_amounts(loan.name, add_days("2019-10-30", 5))
		self.assertEqual(flt(amounts["pending_principal_amount"], 0), 50)

		request_loan_closure(loan.name)
		loan.load_from_db()
		self.assertEqual(loan.status, "Loan Closure Requested")

	def test_loan_repayment_against_partially_disbursed_loan(self):
		loan = create_secured_demand_loan(self.applicant2, disbursement_amount=500000)
		loan.load_from_db()

		self.assertEqual(loan.status, "Partially Disbursed")
		create_repayment_entry(loan.name, add_days("2019-10-30", 5), flt(loan.loan_amount / 3))

	# def test_loan_auto_write_off_limit(self):
	# 	loan = create_secured_demand_loan(self.applicant2)

	# 	self.assertEqual(loan.loan_amount, 1000000)

	# 	repayment_date = add_days("2019-10-30", 5)
	# 	no_of_days = date_diff(repayment_date, add_days("2019-10-01", 1))

	# 	accrued_interest_amount = (loan.loan_amount * loan.rate_of_interest * no_of_days) / (
	# 		days_in_year(get_datetime("2019-10-01").year) * 100
	# 	)
	# 	# repay 100 less so that it can be automatically written off
	# 	repayment_entry = create_repayment_entry(
	# 		loan.name,
	# 		repayment_date,
	# 		flt(loan.loan_amount + accrued_interest_amount - 100),
	# 	)

	# 	repayment_entry.submit()

	# 	amount = frappe.db.get_value(
	# 		"Loan Demand",
	# 		{"loan": loan.name, "demand_type": "Normal", "demand_subtype": "Interest"},
	# 		["sum(demand_amount)"],
	# 	)

	# 	self.assertEqual(flt(amount, 0), flt(accrued_interest_amount, 0))
	# 	self.assertEqual(flt(repayment_entry.penalty_amount, 5), 0)

	# 	amounts = calculate_amounts(loan.name, repayment_date)
	# 	self.assertEqual(flt(amounts["pending_principal_amount"], 0), 100)

	# 	we = make_loan_write_off(loan.name, amount=amounts["pending_principal_amount"])
	# 	we.submit()

	# 	amounts = calculate_amounts(loan.name, repayment_date)
	# 	self.assertEqual(flt(amounts["pending_principal_amount"], 0), 0)

	def test_term_loan_schedule_types(self):
		def _create_loan_for_schedule(loan_product, repayment_method, monthly_repayment_amount=None):
			loan = create_loan(
				self.applicant1,
				loan_product,
				12000,
				repayment_method,
				12,
				repayment_start_date="2022-10-17",
				monthly_repayment_amount=monthly_repayment_amount,
			)

			loan.posting_date = "2022-10-17"
			loan.submit()
			make_loan_disbursement_entry(
				loan.name,
				loan.loan_amount,
				disbursement_date=loan.posting_date,
				repayment_start_date="2022-10-17",
			)

			loan_repayment_schedule = frappe.get_doc("Loan Repayment Schedule", {"loan": loan.name})
			schedule = loan_repayment_schedule.repayment_schedule

			return schedule

		schedule = _create_loan_for_schedule("Term Loan Product 1", "Repay Over Number of Periods")

		# Check for first, second and last installment date
		self.assertEqual(schedule[0].payment_date, getdate("2022-10-17"))
		self.assertEqual(schedule[1].payment_date, getdate("2022-11-17"))
		self.assertEqual(schedule[-1].payment_date, getdate("2023-09-17"))

		schedule = _create_loan_for_schedule("Term Loan Product 2", "Repay Over Number of Periods")
		# Check for first, second and last installment date
		self.assertEqual(schedule[0].payment_date, getdate("2022-11-01"))
		self.assertEqual(schedule[1].payment_date, getdate("2022-12-01"))
		self.assertEqual(schedule[-1].payment_date, getdate("2023-10-01"))

		schedule = _create_loan_for_schedule("Term Loan Product 3", "Repay Over Number of Periods")
		# Check for first, second and last installment date
		self.assertEqual(schedule[0].payment_date, getdate("2022-10-31"))
		self.assertEqual(schedule[1].payment_date, getdate("2022-11-30"))
		self.assertEqual(schedule[-1].payment_date, getdate("2023-09-30"))

		schedule = _create_loan_for_schedule(
			"Term Loan Product 3", "Repay Fixed Amount per Period", monthly_repayment_amount=1042
		)
		self.assertEqual(schedule[0].payment_date, getdate("2022-10-31"))
		self.assertEqual(schedule[1].payment_date, getdate("2022-11-30"))
		self.assertEqual(schedule[-1].payment_date, getdate("2023-09-30"))

	def test_advance_payment(self):
		frappe.db.set_value(
			"Company",
			"_Test Company",
			"collection_offset_sequence_for_standard_asset",
			"Test Standard Loan Demand Offset Order",
		)

		loan = create_loan(
			self.applicant1,
			"Term Loan Product 4",
			500000,
			"Repay Over Number of Periods",
			12,
			repayment_start_date="2024-05-05",
			posting_date="2024-04-01",
		)

		loan.submit()

		make_loan_disbursement_entry(
			loan.name, loan.loan_amount, disbursement_date="2024-04-01", repayment_start_date="2024-05-05"
		)
		process_daily_loan_demands(posting_date="2024-05-05", loan=loan.name)

		# Make a scheduled loan repayment
		repayment_entry = create_repayment_entry(loan.name, "2024-05-05", 47523)
		repayment_entry.submit()

		repayment_entry = create_repayment_entry(
			loan.name, "2024-05-29", 47523, repayment_type="Advance Payment"
		)
		repayment_entry.submit()

		lrs = frappe.get_doc(
			"Loan Repayment Schedule", {"loan": loan.name, "docstatus": 1, "status": "Active"}
		)
		self.assertEqual(lrs.monthly_repayment_amount, 47523)
		self.assertEqual(lrs.get("repayment_schedule")[3].total_payment, 47523)
		self.assertEqual(lrs.broken_period_interest, 0)
		self.assertEqual(lrs.broken_period_interest_days, 0)

	def test_multi_tranche_disbursement_accrual(self):
		loan = create_loan(
			self.applicant1,
			"Term Loan Product 4",
			1000000,
			"Repay Over Number of Periods",
			6,
			repayment_start_date="2024-05-05",
			posting_date="2024-04-18",
			rate_of_interest=23,
		)

		loan.submit()

		make_loan_disbursement_entry(
			loan.name,
			500000,
			disbursement_date=getdate("2024-04-18"),
			repayment_start_date=getdate("2024-05-05"),
		)

		make_loan_disbursement_entry(
			loan.name,
			300000,
			disbursement_date=getdate("2024-05-10"),
			repayment_start_date=getdate("2024-06-05"),
		)

		make_loan_disbursement_entry(
			loan.name,
			200000,
			disbursement_date=getdate("2024-06-10"),
			repayment_start_date=getdate("2024-07-05"),
		)

	def test_hybrid_payment(self):
		frappe.db.set_value(
			"Company",
			"_Test Company",
			"collection_offset_sequence_for_standard_asset",
			"Test Standard Loan Demand Offset Order",
		)

		loan = create_loan(
			self.applicant1,
			"Term Loan Product 4",
			500000,
			"Repay Over Number of Periods",
			12,
			repayment_start_date="2024-04-05",
			posting_date="2024-03-01",
			rate_of_interest=28,
		)

		loan.submit()

		make_loan_disbursement_entry(
			loan.name, loan.loan_amount, disbursement_date="2024-03-01", repayment_start_date="2024-04-05"
		)
		process_daily_loan_demands(posting_date="2024-04-05", loan=loan.name)

		# Make a scheduled loan repayment
		repayment_entry = create_repayment_entry(loan.name, "2024-05-05", 8253)
		repayment_entry.submit()

		repayment_entry = create_repayment_entry(
			loan.name, "2024-05-29", 50000, repayment_type="Pre Payment"
		)
		repayment_entry.submit()

		repayment_entry.load_from_db()

		self.assertEqual(len(repayment_entry.get("repayment_details")), 2)

	def test_multiple_advance_payment(self):
		frappe.db.set_value(
			"Company",
			"_Test Company",
			"collection_offset_sequence_for_standard_asset",
			"Test Standard Loan Demand Offset Order",
		)

		loan = create_loan(
			self.applicant1,
			"Term Loan Product 4",
			1200000,
			"Repay Over Number of Periods",
			36,
			repayment_start_date="2024-06-05",
			posting_date="2024-05-03",
			rate_of_interest=29,
		)

		loan.submit()

		make_loan_disbursement_entry(
			loan.name, loan.loan_amount, disbursement_date="2024-05-03", repayment_start_date="2024-06-05"
		)
		process_daily_loan_demands(posting_date="2024-06-05", loan=loan.name)

		# Make a scheduled loan repayment
		repayment_entry = create_repayment_entry(loan.name, "2024-06-05", 50287)
		repayment_entry.submit()

		repayment_entry = create_repayment_entry(
			loan.name, "2024-06-18", 50287, repayment_type="Advance Payment"
		)
		repayment_entry.submit()

		process_daily_loan_demands(posting_date="2024-12-05", loan=loan.name)

		repayment_entry = create_repayment_entry(loan.name, "2024-12-05", 251435)
		repayment_entry.submit()

		repayment_entry1 = create_repayment_entry(
			loan.name, "2024-12-21", 150287, repayment_type="Pre Payment"
		)
		repayment_entry1.submit()

		repayment_entry2 = create_repayment_entry(
			loan.name, "2024-12-21", 150287, repayment_type="Pre Payment"
		)
		repayment_entry2.submit()

		# Cancel the entry to check if correct schedule becomes active
		repayment_entry1.cancel()

		# Check only the demands related to repayment_entry1 are only cancelled
		loan_restructure = frappe.db.get_value(
			"Loan Restructure", {"loan_repayment": repayment_entry1.name}
		)
		loan_repayment_schedule = frappe.db.get_value(
			"Loan Repayment Schedule", {"loan_restructure": loan_restructure}
		)
		loan_demands = frappe.db.get_all(
			"Loan Demand",
			{"loan_repayment_schedule": loan_repayment_schedule, "docstatus": 1},
		)
		self.assertFalse(loan_demands)

		# Check only the demands related to repayment_entry2 are only cancelled
		loan_restructure = frappe.db.get_value(
			"Loan Restructure", {"loan_repayment": repayment_entry2.name}
		)
		loan_repayment_schedule = frappe.db.get_value(
			"Loan Repayment Schedule", {"loan_restructure": loan_restructure}
		)
		loan_demands = frappe.db.get_all(
			"Loan Demand",
			{"loan_repayment_schedule": loan_repayment_schedule, "docstatus": 1},
		)
		self.assertTrue(loan_demands)

		repayment_entry2.cancel()

	def test_interest_accrual_and_demand_on_freeze_and_unfreeze(self):
		loan = create_loan(
			self.applicant1,
			"Term Loan Product 4",
			2500000,
			"Repay Over Number of Periods",
			24,
			repayment_start_date="2024-11-05",
			posting_date="2024-10-05",
			rate_of_interest=25,
		)

		loan.submit()

		make_loan_disbursement_entry(
			loan.name, loan.loan_amount, disbursement_date="2024-10-05", repayment_start_date="2024-11-05"
		)
		process_daily_loan_demands(posting_date="2024-11-05", loan=loan.name)

		loan.load_from_db()
		loan.freeze_account = 1
		loan.freeze_date = "2024-11-10"
		loan.save()

		loan.freeze_account = 0
		loan.save()

	def test_loan_write_off_entry(self):
		frappe.db.set_value(
			"Loan Product", "Term Loan Product 4", "write_off_recovery_account", "Write Off Recovery - _TC"
		)
		loan = create_loan(
			self.applicant1,
			"Term Loan Product 4",
			2500000,
			"Repay Over Number of Periods",
			24,
			repayment_start_date="2024-11-05",
			posting_date="2024-10-05",
			rate_of_interest=25,
		)

		loan.submit()

		make_loan_disbursement_entry(
			loan.name, loan.loan_amount, disbursement_date="2024-10-05", repayment_start_date="2024-11-05"
		)
		process_daily_loan_demands(posting_date="2024-11-05", loan=loan.name)

		create_loan_write_off(loan.name, "2024-11-05", write_off_amount=250000)

		repayment = create_repayment_entry(
			loan.name, "2024-12-05", 1000000, repayment_type="Write Off Recovery"
		)

		repayment.submit()

	def test_interest_accrual_overlap(self):
		loan = create_loan(
			self.applicant1,
			"Term Loan Product 4",
			1500000,
			"Repay Over Number of Periods",
			30,
			repayment_start_date="2025-01-05",
			posting_date="2024-11-28",
			rate_of_interest=28,
		)

		loan.submit()

		make_loan_disbursement_entry(
			loan.name, loan.loan_amount, disbursement_date="2024-11-28", repayment_start_date="2025-01-05"
		)

		# Process Loan Interest Accrual
		process_loan_interest_accrual_for_loans(posting_date="2024-12-03", loan=loan.name)
		process_loan_interest_accrual_for_loans(posting_date="2024-12-04", loan=loan.name)
		process_loan_interest_accrual_for_loans(posting_date="2024-12-05", loan=loan.name)

		process_daily_loan_demands(posting_date="2024-12-05", loan=loan.name)

		repayment = create_repayment_entry(loan.name, "2024-12-05", 1150, repayment_type="Pre Payment")

		repayment.submit()
		process_loan_interest_accrual_for_loans(posting_date="2024-12-08", loan=loan.name)

		process_daily_loan_demands(posting_date="2025-01-05", loan=loan.name)
		process_loan_interest_accrual_for_loans(posting_date="2025-01-10", loan=loan.name)

		repayment = create_repayment_entry(loan.name, "2025-01-03", 10000, repayment_type="Pre Payment")

		repayment.submit()

	def test_principal_amount_paid(self):
		frappe.db.set_value(
			"Company",
			"_Test Company",
			"collection_offset_sequence_for_standard_asset",
			"Test Standard Loan Demand Offset Order",
		)

		loan = create_loan(
			self.applicant1,
			"Term Loan Product 4",
			500000,
			"Repay Over Number of Periods",
			12,
			repayment_start_date="2024-04-05",
			posting_date="2024-03-06",
			rate_of_interest=25,
		)

		loan.submit()

		make_loan_disbursement_entry(
			loan.name, loan.loan_amount, disbursement_date="2024-03-06", repayment_start_date="2024-04-05"
		)
		process_daily_loan_demands(posting_date="2024-04-05", loan=loan.name)

		# Make a scheduled loan repayment
		repayment_entry = create_repayment_entry(
			loan.name, "2024-04-05", 60000, repayment_type="Pre Payment"
		)

		repayment_entry.submit()
		repayment_entry.load_from_db()

		self.assertEqual(repayment_entry.principal_amount_paid, 49754.1)

	def test_additional_interest(self):
		frappe.db.set_value(
			"Company",
			"_Test Company",
			"collection_offset_sequence_for_standard_asset",
			"Test Standard Loan Demand Offset Order",
		)

		loan = create_loan(
			self.applicant1,
			"Term Loan Product 4",
			500000,
			"Repay Over Number of Periods",
			12,
			repayment_start_date="2024-04-05",
			posting_date="2024-03-06",
			rate_of_interest=25,
		)

		loan.submit()

		make_loan_disbursement_entry(
			loan.name, loan.loan_amount, disbursement_date="2024-03-06", repayment_start_date="2024-04-05"
		)
		process_daily_loan_demands(posting_date="2024-04-05", loan=loan.name)

		process_daily_loan_demands(posting_date="2024-05-05", loan=loan.name)

		# Process Loan Interest Accrual
		process_loan_interest_accrual_for_loans(posting_date="2024-05-10", loan=loan.name)

	def test_npa_loan(self):
		loan = create_loan(
			"Customer B",
			"Term Loan Product 4",
			500000,
			"Repay Over Number of Periods",
			12,
			repayment_start_date="2024-04-05",
			posting_date="2024-03-06",
			rate_of_interest=25,
			applicant_type="Customer",
		)

		loan.submit()

		make_loan_disbursement_entry(
			loan.name, loan.loan_amount, disbursement_date="2024-03-06", repayment_start_date="2024-04-05"
		)
		process_daily_loan_demands(posting_date="2024-04-05", loan=loan.name)

		process_loan_interest_accrual_for_loans(posting_date="2024-04-10", loan=loan.name)

		create_process_loan_classification(posting_date="2024-10-05", loan=loan.name)

		create_process_loan_classification(posting_date="2024-11-05", loan=loan.name)

		# repayment_entry = create_repayment_entry(loan.name, "2024-10-05", 47523)
		# repayment_entry.submit()

	def test_npa_for_loc(self):
		loan = create_loan(
			"_Test Customer 1",
			"Term Loan Product 5",
			500000,
			"Repay Over Number of Periods",
			12,
			repayment_start_date="2024-04-05",
			posting_date="2024-03-06",
			rate_of_interest=25,
			applicant_type="Customer",
			limit_applicable_start="2024-01-05",
			limit_applicable_end="2024-12-05",
		)

		loan.submit()

		disbursement = make_loan_disbursement_entry(
			loan.name, loan.loan_amount, disbursement_date="2024-03-06", repayment_start_date="2024-04-05"
		)

		# Test Limit Update
		loan.load_from_db()
		self.assertEqual(loan.utilized_limit_amount, 500000)
		self.assertEqual(loan.available_limit_amount, 0)

		process_daily_loan_demands(posting_date="2024-04-05", loan=loan.name)

		create_process_loan_classification(posting_date="2024-10-05", loan=loan.name)

		repayment_entry = create_repayment_entry(
			loan.name, "2024-10-05", 47523, loan_disbursement=disbursement.name
		)
		repayment_entry.submit()

		loan.load_from_db()
		self.assertEqual(loan.utilized_limit_amount, 500000 - repayment_entry.principal_amount_paid)
		self.assertEqual(loan.available_limit_amount, repayment_entry.principal_amount_paid)

	def test_shortfall_loan_close_limit(self):
		loan = create_loan(
			"_Test Customer 1",
			"Term Loan Product 4",
			500000,
			"Repay Over Number of Periods",
			2,
			repayment_start_date="2024-04-05",
			posting_date="2024-03-06",
			rate_of_interest=25,
			applicant_type="Customer",
		)

		loan.submit()
		make_loan_disbursement_entry(
			loan.name, loan.loan_amount, disbursement_date="2024-03-06", repayment_start_date="2024-04-05"
		)
		process_daily_loan_demands(posting_date="2024-05-05", loan=loan.name)

		repayment_entry = create_repayment_entry(loan.name, "2024-04-05", 257840)
		repayment_entry.submit()

		repayment_entry = create_repayment_entry(loan.name, "2024-05-05", 257320.97)
		repayment_entry.submit()

	def test_excess_loan_close_limit(self):
		frappe.db.set_value(
			"Loan Product",
			"Term Loan Product 4",
			"customer_refund_account",
			"Customer Refund Account - _TC",
		)
		loan = create_loan(
			"_Test Customer 1",
			"Term Loan Product 4",
			500000,
			"Repay Over Number of Periods",
			2,
			repayment_start_date="2024-04-05",
			posting_date="2024-03-06",
			rate_of_interest=25,
			applicant_type="Customer",
		)

		loan.submit()
		make_loan_disbursement_entry(
			loan.name, loan.loan_amount, disbursement_date="2024-03-06", repayment_start_date="2024-04-05"
		)
		process_daily_loan_demands(posting_date="2024-05-05", loan=loan.name)

		repayment_entry = create_repayment_entry(loan.name, "2024-04-05", 257840)
		repayment_entry.submit()

		repayment_entry = create_repayment_entry(
			loan.name, "2024-05-05", 257950.97, repayment_type="Pre Payment"
		)
		repayment_entry.submit()

	def test_full_settlement(self):
		loan = create_loan(
			"_Test Customer 1",
			"Term Loan Product 4",
			2000000,
			"Repay Over Number of Periods",
			12,
			repayment_start_date="2024-08-05",
			posting_date="2024-07-05",
			rate_of_interest=22,
			applicant_type="Customer",
		)

		loan.submit()
		make_loan_disbursement_entry(
			loan.name, loan.loan_amount, disbursement_date="2024-07-05", repayment_start_date="2024-08-05"
		)

		process_daily_loan_demands(posting_date="2024-09-05", loan=loan.name)
		repayment_entry = create_repayment_entry(
			loan.name, "2024-08-05", 1000000, repayment_type="Full Settlement"
		)
		repayment_entry.submit()

	def test_backdated_pre_payment(self):
		loan = create_loan(
			"_Test Customer 1",
			"Term Loan Product 2",
			100000,
			"Repay Over Number of Periods",
			22,
			repayment_start_date="2024-08-16",
			posting_date="2024-08-16",
			rate_of_interest=8.5,
			applicant_type="Customer",
			moratorium_tenure=1,
			moratorium_type="Principal",
		)

		loan.submit()
		make_loan_disbursement_entry(
			loan.name, loan.loan_amount, disbursement_date="2024-08-16", repayment_start_date="2024-08-16"
		)

		repayment_entry = create_repayment_entry(
			loan.name, "2024-08-25", 15000, repayment_type="Pre Payment"
		)
		repayment_entry.submit()

		process_daily_loan_demands(posting_date="2024-09-01", loan=loan.name)

		repayment_entry = create_repayment_entry(
			loan.name, "2024-09-01", 138.90, repayment_type="Normal Repayment"
		)
		repayment_entry.submit()

		process_daily_loan_demands(posting_date="2024-10-01", loan=loan.name)

		repayment_entry = create_repayment_entry(
			loan.name, "2024-09-26", 15000, repayment_type="Pre Payment"
		)
		repayment_entry.submit()

<<<<<<< HEAD
	def test_accrual_background_job(self):
=======
	def test_excess_amount_for_waiver(self):
>>>>>>> 81365e08
		loan = create_loan(
			"_Test Customer 1",
			"Term Loan Product 4",
			100000,
			"Repay Over Number of Periods",
<<<<<<< HEAD
			22,
			repayment_start_date="2024-08-16",
			posting_date="2024-08-16",
			rate_of_interest=8.5,
			applicant_type="Customer",
		)
		loan.submit()
		# Daily accrual
		make_loan_disbursement_entry(
			loan.name, loan.loan_amount, disbursement_date="2024-08-16", repayment_start_date="2024-08-16"
		)

		set_loan_accrual_frequency("Daily")
		process_loan_interest_accrual_for_loans(loan=loan.name, posting_date="2024-08-20")

		loan_interest_accruals = get_loan_interest_accrual(
			loan=loan, from_date="2024-08-16", to_date="2024-08-20"
		)
		expected_dates = [
			"2024-08-16",
			"2024-08-17",
			"2024-08-18",
			"2024-08-19",
			"2024-08-20",
		]
		expected_dates = [getdate(i) for i in expected_dates]
		self.assertEqual(loan_interest_accruals, expected_dates)

		set_loan_accrual_frequency("Weekly")
		process_loan_interest_accrual_for_loans(loan=loan.name, posting_date="2024-08-31")

		loan_interest_accruals = get_loan_interest_accrual(
			loan=loan, from_date="2024-08-21", to_date="2024-08-31"
		)
		expected_dates = [
			"2024-08-25",
			"2024-08-31",
		]
		expected_dates = [getdate(i) for i in expected_dates]

		self.assertEqual(loan_interest_accruals, expected_dates)

		set_loan_accrual_frequency("Monthly")
		process_loan_interest_accrual_for_loans(loan=loan.name, posting_date="2024-11-01")

		loan_interest_accruals = get_loan_interest_accrual(
			loan=loan, from_date="2024-09-01", to_date="2024-11-05"
		)
		expected_dates = [
			"2024-09-01",
			"2024-09-15",
			"2024-10-01",
			"2024-10-15",
			"2024-11-01",
		]
		expected_dates = [getdate(i) for i in expected_dates]

		self.assertEqual(loan_interest_accruals, expected_dates)
=======
			6,
			"Customer",
			"2024-07-15",
			"2024-06-25",
			10,
		)
		loan.submit()

		make_loan_disbursement_entry(
			loan.name, loan.loan_amount, disbursement_date="2024-06-25", repayment_start_date="2024-07-15"
		)
		process_daily_loan_demands(posting_date="2025-01-05", loan=loan.name)

		sales_invoice = frappe.get_doc(
			{
				"doctype": "Sales Invoice",
				"customer": "_Test Customer 1",
				"company": "_Test Company",
				"loan": loan.name,
				"posting_date": "2025-01-15",
				"posting_time": "00:06:10",
				"set_posting_time": 1,
				"items": [{"item_code": "Processing Fee", "qty": 1, "rate": 5000}],
			}
		)
		sales_invoice.submit()

		repayment_entry = create_repayment_entry(loan.name, "2025-01-16", 106684.69)
		repayment_entry.submit()

		loan_adjustment = frappe.get_doc(
			{
				"doctype": "Loan Adjustment",
				"loan": loan.name,
				"posting_date": "2025-01-16",
				"adjustments": [{"loan_repayment_type": "Charges Waiver", "amount": 4900}],
			}
		)
		loan_adjustment.submit()

		credit_notes = frappe.get_all(
			"Sales Invoice",
			filters={"loan": loan.name, "is_return": 1, "status": "Return"},
			fields=["name", "grand_total", "return_against"],
		)

		original_invoice_total = frappe.db.get_value("Sales Invoice", sales_invoice.name, "grand_total")

		total_credit_note_sum = sum(abs(flt(cr["grand_total"])) for cr in credit_notes)

		if total_credit_note_sum < original_invoice_total:
			missing_amount = original_invoice_total - total_credit_note_sum
			self.assertTrue(
				total_credit_note_sum >= original_invoice_total,
				f"Credit notes missing amount: {missing_amount}.",
			)

		outstanding_demand = frappe.db.get_value(
			"Loan Demand", {"loan": loan.name, "outstanding_amount": (">", 0)}, "outstanding_amount"
		)
		self.assertEqual(
			flt(outstanding_demand), 0, "There are still outstanding amounts in the loan demand."
		)

	def test_dpd_calculation(self):
		loan = create_loan(
			"_Test Customer 1",
			"Term Loan Product 4",
			100000,
			"Repay Over Number of Periods",
			30,
			repayment_start_date="2024-10-05",
			posting_date="2024-09-15",
			rate_of_interest=10,
			applicant_type="Customer",
		)
		loan.submit()
		make_loan_disbursement_entry(
			loan.name, loan.loan_amount, disbursement_date="2024-09-15", repayment_start_date="2024-10-05"
		)
		process_daily_loan_demands(posting_date="2024-10-05", loan=loan.name)

		for date in ["2024-10-05", "2024-10-06", "2024-10-07", "2024-10-08", "2024-10-09", "2024-10-10"]:
			create_process_loan_classification(posting_date=date, loan=loan.name)

		repayment_entry = create_repayment_entry(loan.name, "2024-10-05", 3000)
		repayment_entry.submit()

		repayment_entry = create_repayment_entry(loan.name, "2024-10-09", 782)
		repayment_entry.submit()

		process_daily_loan_demands(posting_date="2024-11-05", loan=loan.name)

		repayment_entry = create_repayment_entry(loan.name, "2024-11-05", 3000)
		repayment_entry.submit()

		repayment_entry = create_repayment_entry(loan.name, "2024-11-10", 782)
		repayment_entry.submit()

		frappe.db.sql(
			"""
		update `tabDays Past Due Log` set days_past_due = -1 where loan = %s """,
			loan.name,
		)

		create_process_loan_classification(posting_date="2024-10-05", loan=loan.name)

		dpd_logs = frappe.db.sql(
			"""
			SELECT posting_date, days_past_due
			FROM `tabDays Past Due Log`
			WHERE loan = %s
			ORDER BY posting_date
			""",
			(loan.name),
			as_dict=1,
		)

		expected_dpd_values = {
			"2024-10-05": 1,
			"2024-10-06": 2,
			"2024-10-07": 3,
			"2024-10-08": 4,
			"2024-10-09": 0,  # Fully repaid
			"2024-10-10": 0,
			"2024-11-04": 0,
			"2024-11-05": 1,  # DPD starts again after repayment
			"2024-11-06": 2,
			"2024-11-07": 3,
			"2024-11-08": 4,
			"2024-11-09": 5,
			"2024-11-10": 0,  # Fully repaid
		}

		for log in dpd_logs:
			posting_date = log["posting_date"]
			dpd_value = log["days_past_due"]

			posting_date_str = posting_date.strftime("%Y-%m-%d")

			expected_dpd = expected_dpd_values.get(posting_date_str, 0)
			self.assertEqual(
				dpd_value,
				expected_dpd,
				f"DPD mismatch for {posting_date}: Expected {expected_dpd}, got {dpd_value}",
			)

	def test_charges_payment(self):
		from erpnext.accounts.doctype.sales_invoice.test_sales_invoice import create_sales_invoice

		loan = create_loan(
			"_Test Customer 1",
			"Term Loan Product 4",
			100000,
			"Repay Over Number of Periods",
			30,
			repayment_start_date="2024-10-05",
			posting_date="2024-09-15",
			rate_of_interest=10,
			applicant_type="Customer",
		)
		loan.submit()
		make_loan_disbursement_entry(
			loan.name, loan.loan_amount, disbursement_date="2024-09-15", repayment_start_date="2024-10-05"
		)

		# Create Charges Demand to simulate charge creation
		for i in range(0, 2):
			sales_invoice = create_sales_invoice(
				posting_date="2024-09-15", item_code="Processing Fee", qty=1, rate=1000, do_not_submit=1
			)
			sales_invoice.loan = loan.name
			sales_invoice.save()
			sales_invoice.submit()

		repayment = create_repayment_entry(
			loan.name,
			"2024-09-15",
			1000,
			repayment_type="Charge Payment",
			payable_charges=[{"charge_code": "Processing Fee", "amount": 1000}],
		)
		repayment.submit()

		self.assertEqual(repayment.total_charges_paid, 1000)
		self.assertEqual(repayment.repayment_details[0].paid_amount, 1000)

		repayment = create_repayment_entry(
			loan.name,
			"2024-09-15",
			500,
			repayment_type="Charge Payment",
			payable_charges=[{"charge_code": "Processing Fee", "amount": 500}],
		)
		repayment.submit()

		self.assertEqual(repayment.total_charges_paid, 500)
		self.assertEqual(repayment.repayment_details[0].paid_amount, 500)


def add_or_update_loan_charges(product_name):
	loan_product = frappe.get_doc("Loan Product", product_name)

	charge_type = "Processing Fee"

	if not frappe.db.exists("Item", charge_type):
		frappe.get_doc(
			{
				"doctype": "Item",
				"item_code": charge_type,
				"item_group": "Services",
				"is_stock_item": 0,
				"income_account": "Processing Fee Income Account - _TC",
			}
		).insert()

	loan_product.loan_charges = []

	loan_product.append(
		"loan_charges",
		{
			"charge_type": charge_type,
			"income_account": "Processing Fee Income Account - _TC",
			"receivable_account": "Processing Fee Receivable Account - _TC",
			"waiver_account": "Processing Fee Waiver Account - _TC",
		},
	)
	loan_product.save()
>>>>>>> 81365e08


def create_secured_demand_loan(applicant, disbursement_amount=None):
	frappe.db.set_value(
		"Company",
		"_Test Company",
		"collection_offset_sequence_for_standard_asset",
		"Test Standard Loan Demand Offset Order 1",
	)

	pledge = [{"loan_security": "Test Security 1", "qty": 4000.00}]

	loan_application = create_loan_application("_Test Company", applicant, "Demand Loan", pledge)
	create_loan_security_assignment(loan_application)

	loan = create_demand_loan(applicant, "Demand Loan", loan_application, posting_date="2019-10-01")
	loan.submit()

	first_date = "2019-10-01"
	last_date = "2019-10-30"

	make_loan_disbursement_entry(
		loan.name, disbursement_amount or loan.loan_amount, disbursement_date=first_date
	)
	process_loan_interest_accrual_for_loans(posting_date=last_date)

	return loan


def create_loan_scenario_for_penalty(doc):
	pledge = [{"loan_security": "Test Security 1", "qty": 4000.00}]

	loan_application = create_loan_application("_Test Company", doc.applicant2, "Demand Loan", pledge)
	create_loan_security_assignment(loan_application)
	loan = create_demand_loan(
		doc.applicant2, "Demand Loan", loan_application, posting_date="2019-10-01"
	)
	loan.submit()

	first_date = "2019-10-01"
	last_date = "2019-10-30"

	make_loan_disbursement_entry(loan.name, loan.loan_amount, disbursement_date=first_date)
	process_loan_interest_accrual_for_loans(posting_date=last_date)

	amounts = calculate_amounts(loan.name, add_days(last_date, 1))
	paid_amount = amounts["interest_amount"] / 2

	repayment_entry = create_repayment_entry(loan.name, add_days(last_date, 5), paid_amount)

	repayment_entry.submit()

	return loan, amounts


def create_loan_accounts():
	create_account(
		"Loans and Advances (Assets)",
		"Current Assets - _TC",
		"Asset",
		"Bank",
		"Balance Sheet",
		is_group=1,
	)
	create_account(
		"Loan Account", "Loans and Advances (Assets) - _TC", "Asset", "Bank", "Balance Sheet"
	)
	create_account("Payment Account", "Bank Accounts - _TC", "Asset", "Bank", "Balance Sheet")
	create_account("Disbursement Account", "Bank Accounts - _TC", "Asset", "Bank", "Balance Sheet")
	create_account(
		"Interest Income Account", "Direct Income - _TC", "Income", "Income Account", "Profit and Loss"
	)

	create_account(
		"Interest Waiver Account",
		"Direct Expenses - _TC",
		"Expense",
		"Expense Account",
		"Profit and Loss",
	)

	create_account(
		"Penalty Waiver Account",
		"Direct Expenses - _TC",
		"Expense",
		"Expense Account",
		"Profit and Loss",
	)

	create_account(
		"Additional Interest Income Account",
		"Direct Income - _TC",
		"Income",
		"Income Account",
		"Profit and Loss",
	)

	create_account(
		"Additional Interest Accrued Account",
		"Loans and Advances (Assets) - _TC",
		"Asset",
		"Receivable",
		"Balance Sheet",
	)

	create_account(
		"Penalty Income Account", "Direct Income - _TC", "Income", "Income Account", "Profit and Loss"
	)
	create_account(
		"Interest Receivable",
		"Loans and Advances (Assets) - _TC",
		"Asset",
		"Receivable",
		"Balance Sheet",
	)
	create_account(
		"Charges Receivable", "Loans and Advances (Assets) - _TC", "Asset", "Receivable", "Balance Sheet"
	)
	create_account(
		"Penalty Receivable", "Loans and Advances (Assets) - _TC", "Asset", "Receivable", "Balance Sheet"
	)

	create_account(
		"Additional Interest Receivable",
		"Loans and Advances (Assets) - _TC",
		"Asset",
		"Receivable",
		"Balance Sheet",
	)
	create_account(
		"Suspense Interest Receivable",
		"Loans and Advances (Assets) - _TC",
		"Asset",
		"Receivable",
		"Balance Sheet",
	)
	create_account(
		"Suspense Income Account", "Direct Income - _TC", "Income", "Income Account", "Profit and Loss"
	)

	create_account(
		"Suspense Penalty Account", "Direct Income - _TC", "Income", "Income Account", "Profit and Loss"
	)

	create_account(
		"Interest Accrued Account", "Loans and Advances (Assets) - _TC", "Asset", "", "Balance Sheet"
	)

	create_account(
		"Additional Interest Accrued Account",
		"Loans and Advances (Assets) - _TC",
		"Asset",
		"",
		"Balance Sheet",
	)

	create_account(
		"Suspense Interest Accrued Account",
		"Loans and Advances (Assets) - _TC",
		"Asset",
		"",
		"Balance Sheet",
	)

	create_account(
		"Penalty Accrued Account", "Loans and Advances (Assets) - _TC", "Asset", "", "Balance Sheet"
	)

	create_account(
		"Broken Period Interest", "Direct Income - _TC", "Income", "Income Account", "Profit and Loss"
	)

	create_account(
		"Write Off Account", "Direct Expenses - _TC", "Expense", "Expense Account", "Profit and Loss"
	)

	create_account(
		"Write Off Recovery", "Direct Expenses - _TC", "Expense", "Expense Account", "Profit and Loss"
	)

	create_account(
		"Customer Refund Account",
		"Loans and Advances (Assets) - _TC",
		"Asset",
		"",
		"Balance Sheet",
	)

	create_account(
		"Processing Fee Income Account",
		"Direct Income - _TC",
		"Income",
		"Income Account",
		"Profit and Loss",
	)

	create_account(
		"Processing Fee Receivable Account",
		"Loans and Advances (Assets) - _TC",
		"Asset",
		"Receivable",
		"Balance Sheet",
	)

	create_account(
		"Processing Fee Waiver Account",
		"Direct Expenses - _TC",
		"Expense",
		"Expense Account",
		"Profit and Loss",
	)


def create_account(account_name, parent_account, root_type, account_type, report_type, is_group=0):
	if not frappe.db.exists("Account", {"account_name": account_name}):
		frappe.get_doc(
			{
				"doctype": "Account",
				"account_name": account_name,
				"company": "_Test Company",
				"root_type": root_type,
				"report_type": report_type,
				"currency": "INR",
				"parent_account": parent_account,
				"account_type": account_type,
				"is_group": is_group,
			}
		).insert(ignore_permissions=True)


def create_loan_product(
	product_code,
	product_name,
	maximum_loan_amount,
	rate_of_interest,
	penalty_interest_rate=None,
	is_term_loan=1,
	grace_period_in_days=None,
	disbursement_account="Disbursement Account - _TC",
	payment_account="Payment Account - _TC",
	loan_account="Loan Account - _TC",
	interest_income_account="Interest Income Account - _TC",
	penalty_income_account="Penalty Income Account - _TC",
	interest_receivable_account="Interest Receivable - _TC",
	penalty_receivable_account="Penalty Receivable - _TC",
	charges_receivable_account="Charges Receivable - _TC",
	suspense_interest_income="Suspense Income Account - _TC",
	repayment_method=None,
	repayment_periods=None,
	repayment_schedule_type="Monthly as per repayment start date",
	repayment_date_on=None,
	days_past_due_threshold_for_npa=None,
	min_days_bw_disbursement_first_repayment=None,
	interest_accrued_account="Interest Accrued Account - _TC",
	penalty_accrued_account="Penalty Accrued Account - _TC",
	broken_period_interest_recovery_account="Broken Period Interest - _TC",
	cyclic_day_of_the_month=5,
):

	if not frappe.db.exists("Loan Product", product_code):
		loan_product = frappe.get_doc(
			{
				"doctype": "Loan Product",
				"company": "_Test Company",
				"product_code": product_code,
				"product_name": product_name,
				"is_term_loan": is_term_loan,
				"repayment_schedule_type": repayment_schedule_type,
				"cyclic_day_of_the_month": cyclic_day_of_the_month,
				"maximum_loan_amount": maximum_loan_amount,
				"rate_of_interest": rate_of_interest,
				"penalty_interest_rate": penalty_interest_rate,
				"grace_period_in_days": grace_period_in_days,
				"disbursement_account": disbursement_account,
				"payment_account": payment_account,
				"loan_account": loan_account,
				"interest_income_account": interest_income_account,
				"penalty_income_account": penalty_income_account,
				"interest_receivable_account": interest_receivable_account,
				"penalty_receivable_account": penalty_receivable_account,
				"charges_receivable_account": charges_receivable_account,
				"suspense_interest_income": suspense_interest_income,
				"interest_accrued_account": interest_accrued_account,
				"penalty_accrued_account": penalty_accrued_account,
				"broken_period_interest_recovery_account": broken_period_interest_recovery_account,
				"repayment_method": repayment_method,
				"repayment_periods": repayment_periods,
				"write_off_amount": 100,
				"excess_amount_acceptance_limit": 100,
				"days_past_due_threshold_for_npa": days_past_due_threshold_for_npa,
				"min_days_bw_disbursement_first_repayment": min_days_bw_disbursement_first_repayment,
				"min_auto_closure_tolerance_amount": -100,
				"max_auto_closure_tolerance_amount": 100,
			}
		)

		if loan_product.is_term_loan:
			loan_product.repayment_schedule_type = repayment_schedule_type
			if loan_product.repayment_schedule_type != "Monthly as per repayment start date":
				loan_product.repayment_date_on = repayment_date_on

		loan_product.insert()

		return loan_product


def add_or_update_loan_charges(product_name):
	loan_product = frappe.get_doc("Loan Product", product_name)

	charge_type = "Processing Fee"

	if not frappe.db.exists("Item", charge_type):
		frappe.get_doc(
			{
				"doctype": "Item",
				"item_code": charge_type,
				"item_group": "Services",
				"is_stock_item": 0,
				"income_account": "Processing Fee Income Account - _TC",
			}
		).insert()

	loan_product.loan_charges = []

	loan_product.append(
		"loan_charges",
		{
			"charge_type": charge_type,
			"income_account": "Processing Fee Income Account - _TC",
			"receivable_account": "Processing Fee Receivable Account - _TC",
			"waiver_account": "Processing Fee Waiver Account - _TC",
		},
	)
	loan_product.save()


def create_loan_security_type():
	if not frappe.db.exists("Loan Security Type", "Stock"):
		frappe.get_doc(
			{
				"doctype": "Loan Security Type",
				"loan_security_type": "Stock",
				"unit_of_measure": "Nos",
				"haircut": 50.00,
				"loan_to_value_ratio": 50,
			}
		).insert(ignore_permissions=True)


def create_loan_security():
	if not frappe.db.exists("Loan Security", "Test Security 1"):
		frappe.get_doc(
			{
				"doctype": "Loan Security",
				"loan_security_type": "Stock",
				"loan_security_code": "Test Security 1",
				"loan_security_name": "Test Security 1",
				"unit_of_measure": "Nos",
				"haircut": 50.00,
			}
		).insert(ignore_permissions=True)

	if not frappe.db.exists("Loan Security", "Test Security 2"):
		frappe.get_doc(
			{
				"doctype": "Loan Security",
				"loan_security_type": "Stock",
				"loan_security_code": "Test Security 2",
				"loan_security_name": "Test Security 2",
				"unit_of_measure": "Nos",
				"haircut": 50.00,
			}
		).insert(ignore_permissions=True)


def make_loan_disbursement_entry(loan, amount, disbursement_date=None, repayment_start_date=None):
	loan_disbursement_entry = frappe.new_doc("Loan Disbursement")
	loan_disbursement_entry.against_loan = loan
	loan_disbursement_entry.disbursement_date = disbursement_date or nowdate()
	loan_disbursement_entry.repayment_start_date = (
		repayment_start_date or disbursement_date or nowdate()
	)
	loan_disbursement_entry.company = "_Test Company"
	loan_disbursement_entry.disbursed_amount = amount
	loan_disbursement_entry.cost_center = "Main - _TC"

	loan_disbursement_entry.save()
	loan_disbursement_entry.submit()

	return loan_disbursement_entry


def create_loan_security_price(loan_security, loan_security_price, uom, from_date, to_date):
	if not frappe.db.get_value(
		"Loan Security Price",
		{"loan_security": loan_security, "valid_from": ("<=", from_date), "valid_upto": (">=", to_date)},
		"name",
	):

		lsp = frappe.get_doc(
			{
				"doctype": "Loan Security Price",
				"loan_security": loan_security,
				"loan_security_price": loan_security_price,
				"uom": uom,
				"valid_from": from_date,
				"valid_upto": to_date,
			}
		).insert(ignore_permissions=True)


def create_repayment_entry(
	loan,
	posting_date,
	paid_amount,
	repayment_type="Normal Repayment",
	loan_disbursement=None,
	payable_charges=None,
):
	lr = frappe.new_doc("Loan Repayment")
	lr.against_loan = loan
	lr.company = "_Test Company"
	lr.posting_date = posting_date or nowdate()
	lr.amount_paid = paid_amount
	lr.repayment_type = repayment_type
	lr.loan_disbursement = loan_disbursement

	if payable_charges:
		for charge in payable_charges:
			lr.append("payable_charges", charge)

	lr.insert(ignore_permissions=True)

	return lr


def create_loan_application(
	company,
	applicant,
	loan_product,
	proposed_pledges,
	repayment_method=None,
	repayment_periods=None,
	posting_date=None,
	do_not_save=False,
):
	loan_application = frappe.new_doc("Loan Application")
	loan_application.applicant_type = "Customer"
	loan_application.company = company
	loan_application.applicant = applicant
	loan_application.loan_product = loan_product
	loan_application.posting_date = posting_date or nowdate()
	loan_application.is_secured_loan = 1

	if repayment_method:
		loan_application.repayment_method = repayment_method
		loan_application.repayment_periods = repayment_periods

	for pledge in proposed_pledges:
		loan_application.append("proposed_pledges", pledge)

	if do_not_save:
		return loan_application

	loan_application.save()
	loan_application.submit()

	loan_application.status = "Approved"
	loan_application.save()

	return loan_application.name


def create_loan(
	applicant,
	loan_product,
	loan_amount,
	repayment_method,
	repayment_periods=None,
	applicant_type=None,
	repayment_start_date=None,
	posting_date=None,
	monthly_repayment_amount=None,
	rate_of_interest=None,
	limit_applicable_start=None,
	limit_applicable_end=None,
	loan_partner=None,
	moratorium_tenure=None,
	moratorium_type=None,
):

	loan = frappe.get_doc(
		{
			"doctype": "Loan",
			"applicant_type": applicant_type or "Employee",
			"company": "_Test Company",
			"applicant": applicant,
			"loan_product": loan_product,
			"loan_amount": loan_amount,
			"maximum_limit_amount": loan_amount,
			"repayment_method": repayment_method,
			"repayment_periods": repayment_periods,
			"monthly_repayment_amount": monthly_repayment_amount,
			"repayment_start_date": repayment_start_date or nowdate(),
			"posting_date": posting_date or nowdate(),
			"rate_of_interest": rate_of_interest,
			"limit_applicable_start": limit_applicable_start,
			"limit_applicable_end": limit_applicable_end,
			"loan_partner": loan_partner,
			"moratorium_tenure": moratorium_tenure,
			"moratorium_type": moratorium_type,
		}
	)

	loan.save()
	return loan


def create_loan_with_security(
	applicant,
	loan_product,
	repayment_method,
	repayment_periods,
	loan_application,
	posting_date=None,
	repayment_start_date=None,
):
	loan = frappe.get_doc(
		{
			"doctype": "Loan",
			"company": "_Test Company",
			"applicant_type": "Customer",
			"posting_date": posting_date or nowdate(),
			"loan_application": loan_application,
			"applicant": applicant,
			"loan_product": loan_product,
			"is_term_loan": 1,
			"is_secured_loan": 1,
			"repayment_method": repayment_method,
			"repayment_periods": repayment_periods,
			"repayment_start_date": repayment_start_date or nowdate(),
			"payment_account": "Payment Account - _TC",
			"loan_account": "Loan Account - _TC",
			"interest_income_account": "Interest Income Account - _TC",
			"penalty_income_account": "Penalty Income Account - _TC",
		}
	)

	loan.save()

	return loan


def create_demand_loan(applicant, loan_product, loan_application, posting_date=None):
	loan = frappe.new_doc("Loan")
	loan.company = "_Test Company"
	loan.applicant_type = "Customer"
	loan.applicant = applicant
	loan.loan_product = loan_product
	loan.posting_date = posting_date or nowdate()
	loan.loan_application = loan_application
	loan.is_term_loan = 0
	loan.is_secured_loan = 1
	loan.payment_account = "Payment Account - _TC"
	loan.loan_account = "Loan Account - _TC"
	loan.interest_income_account = "Interest Income Account - _TC"
	loan.penalty_income_account = "Penalty Income Account - _TC"

	loan.save()

	return loan


def set_loan_settings_in_company(company=None):
	if not company:
		company = "_Test Company"
	company = frappe.get_doc("Company", company)
	company.min_days_bw_disbursement_first_repayment = 15
	company.save()


def setup_loan_demand_offset_order(company=None):
	if not company:
		company = "_Test Company"

	create_demand_offset_order("Test Loan Demand Offset Order", ["Penalty", "Interest", "Principal"])
	create_demand_offset_order(
		"Test Standard Loan Demand Offset Order", ["EMI (Principal + Interest)", "Penalty", "Charges"]
	)
	create_demand_offset_order(
		"Test Standard Loan Demand Offset Order 1", ["Penalty", "Interest", "Charges"]
	)

	doc = frappe.get_doc("Company", company)
	if not doc.get("collection_offset_sequence_for_standard_asset"):
		doc.collection_offset_sequence_for_standard_asset = "Test Standard Loan Demand Offset Order"

	if not doc.get("collection_offset_sequence_for_sub_standard_asset"):
		doc.collection_offset_sequence_for_non_standard_asset = "Test Loan Demand Offset Order"

	if not doc.get("collection_offset_sequence_for_written_off_asset"):
		doc.collection_offset_sequence_for_written_off_asset = "Test Loan Demand Offset Order"

	if not doc.get("collection_offset_sequence_for_settlement_collection"):
		doc.collection_offset_sequence_for_settlement_collection = "Test Loan Demand Offset Order"

	doc.save()


def create_demand_offset_order(order_name, components):
	if not frappe.db.get_value("Loan Demand Offset Order", {"title": order_name}):
		order = frappe.new_doc("Loan Demand Offset Order")
		order.title = order_name

		for component in components:
			order.append("components", {"demand_type": component})

		order.insert()


def create_loan_write_off(loan, posting_date, write_off_amount=None):
	loan_write_off = frappe.new_doc("Loan Write Off")
	loan_write_off.loan = loan
	loan_write_off.posting_date = posting_date
	loan_write_off.company = "_Test Company"
	loan_write_off.write_off_account = "Write Off Account - _TC"
	loan_write_off.save()
	loan_write_off.submit()

	return loan_write_off


def set_loan_accrual_frequency(loan_accrual_frequency):
	frappe.db.set_value(
		"Company",
		"_Test Company",
		"loan_accrual_frequency",
		loan_accrual_frequency,
	)


def get_loan_interest_accrual(loan, from_date, to_date):
	loan_interest_accruals = frappe.db.get_all(
		"Loan Interest Accrual",
		{"loan": loan, "docstatus": 1, "posting_date": ("between", [from_date, to_date])},
		pluck="posting_date",
		order_by="posting_date",
	)
	return loan_interest_accruals<|MERGE_RESOLUTION|>--- conflicted
+++ resolved
@@ -1506,76 +1506,12 @@
 		)
 		repayment_entry.submit()
 
-<<<<<<< HEAD
-	def test_accrual_background_job(self):
-=======
 	def test_excess_amount_for_waiver(self):
->>>>>>> 81365e08
 		loan = create_loan(
 			"_Test Customer 1",
 			"Term Loan Product 4",
 			100000,
 			"Repay Over Number of Periods",
-<<<<<<< HEAD
-			22,
-			repayment_start_date="2024-08-16",
-			posting_date="2024-08-16",
-			rate_of_interest=8.5,
-			applicant_type="Customer",
-		)
-		loan.submit()
-		# Daily accrual
-		make_loan_disbursement_entry(
-			loan.name, loan.loan_amount, disbursement_date="2024-08-16", repayment_start_date="2024-08-16"
-		)
-
-		set_loan_accrual_frequency("Daily")
-		process_loan_interest_accrual_for_loans(loan=loan.name, posting_date="2024-08-20")
-
-		loan_interest_accruals = get_loan_interest_accrual(
-			loan=loan, from_date="2024-08-16", to_date="2024-08-20"
-		)
-		expected_dates = [
-			"2024-08-16",
-			"2024-08-17",
-			"2024-08-18",
-			"2024-08-19",
-			"2024-08-20",
-		]
-		expected_dates = [getdate(i) for i in expected_dates]
-		self.assertEqual(loan_interest_accruals, expected_dates)
-
-		set_loan_accrual_frequency("Weekly")
-		process_loan_interest_accrual_for_loans(loan=loan.name, posting_date="2024-08-31")
-
-		loan_interest_accruals = get_loan_interest_accrual(
-			loan=loan, from_date="2024-08-21", to_date="2024-08-31"
-		)
-		expected_dates = [
-			"2024-08-25",
-			"2024-08-31",
-		]
-		expected_dates = [getdate(i) for i in expected_dates]
-
-		self.assertEqual(loan_interest_accruals, expected_dates)
-
-		set_loan_accrual_frequency("Monthly")
-		process_loan_interest_accrual_for_loans(loan=loan.name, posting_date="2024-11-01")
-
-		loan_interest_accruals = get_loan_interest_accrual(
-			loan=loan, from_date="2024-09-01", to_date="2024-11-05"
-		)
-		expected_dates = [
-			"2024-09-01",
-			"2024-09-15",
-			"2024-10-01",
-			"2024-10-15",
-			"2024-11-01",
-		]
-		expected_dates = [getdate(i) for i in expected_dates]
-
-		self.assertEqual(loan_interest_accruals, expected_dates)
-=======
 			6,
 			"Customer",
 			"2024-07-15",
@@ -1775,6 +1711,71 @@
 		self.assertEqual(repayment.total_charges_paid, 500)
 		self.assertEqual(repayment.repayment_details[0].paid_amount, 500)
 
+	def test_accrual_background_job(self):
+		loan = create_loan(
+			"_Test Customer 1",
+			"Term Loan Product 4",
+			100000,
+			"Repay Over Number of Periods",
+			22,
+			repayment_start_date="2024-08-16",
+			posting_date="2024-08-16",
+			rate_of_interest=8.5,
+			applicant_type="Customer",
+		)
+		loan.submit()
+		# Daily accrual
+		make_loan_disbursement_entry(
+			loan.name, loan.loan_amount, disbursement_date="2024-08-16", repayment_start_date="2024-08-16"
+		)
+
+		set_loan_accrual_frequency("Daily")
+		process_loan_interest_accrual_for_loans(loan=loan.name, posting_date="2024-08-20")
+
+		loan_interest_accruals = get_loan_interest_accrual(
+			loan=loan, from_date="2024-08-16", to_date="2024-08-20"
+		)
+		expected_dates = [
+			"2024-08-16",
+			"2024-08-17",
+			"2024-08-18",
+			"2024-08-19",
+			"2024-08-20",
+		]
+		expected_dates = [getdate(i) for i in expected_dates]
+		self.assertEqual(loan_interest_accruals, expected_dates)
+
+		set_loan_accrual_frequency("Weekly")
+		process_loan_interest_accrual_for_loans(loan=loan.name, posting_date="2024-08-31")
+
+		loan_interest_accruals = get_loan_interest_accrual(
+			loan=loan, from_date="2024-08-21", to_date="2024-08-31"
+		)
+		expected_dates = [
+			"2024-08-25",
+			"2024-08-31",
+		]
+		expected_dates = [getdate(i) for i in expected_dates]
+
+		self.assertEqual(loan_interest_accruals, expected_dates)
+
+		set_loan_accrual_frequency("Monthly")
+		process_loan_interest_accrual_for_loans(loan=loan.name, posting_date="2024-11-01")
+
+		loan_interest_accruals = get_loan_interest_accrual(
+			loan=loan, from_date="2024-09-01", to_date="2024-11-05"
+		)
+		expected_dates = [
+			"2024-09-01",
+			"2024-09-15",
+			"2024-10-01",
+			"2024-10-15",
+			"2024-11-01",
+		]
+		expected_dates = [getdate(i) for i in expected_dates]
+
+		self.assertEqual(loan_interest_accruals, expected_dates)
+
 
 def add_or_update_loan_charges(product_name):
 	loan_product = frappe.get_doc("Loan Product", product_name)
@@ -1804,7 +1805,6 @@
 		},
 	)
 	loan_product.save()
->>>>>>> 81365e08
 
 
 def create_secured_demand_loan(applicant, disbursement_amount=None):

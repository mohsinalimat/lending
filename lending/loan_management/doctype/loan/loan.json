--- conflicted
+++ resolved
@@ -19,10 +19,7 @@
   "status",
   "section_break_8",
   "loan_type",
-<<<<<<< HEAD
-=======
   "loan_category",
->>>>>>> e1017d2e
   "repayment_schedule_type",
   "loan_amount",
   "rate_of_interest",
@@ -37,17 +34,10 @@
   "monthly_repayment_amount",
   "repayment_start_date",
   "is_term_loan",
-<<<<<<< HEAD
   "loan_classification_details_section",
   "days_past_due",
   "classification_code",
   "classification_name",
-=======
-  "loan_asset_classification_details_section",
-  "days_past_due",
-  "asset_classification_code",
-  "asset_classification_name",
->>>>>>> e1017d2e
   "column_break_zpe2",
   "loan_restructure_count",
   "watch_period_end_date",
@@ -438,25 +428,6 @@
    "label": "Manual NPA"
   },
   {
-<<<<<<< HEAD
-=======
-   "fieldname": "asset_classification_code",
-   "fieldtype": "Select",
-   "label": "Asset Classification Code",
-   "no_copy": 1,
-   "options": "\nSMA-0\nSMA-1\nSMA-2\nD1\nD2\nD3",
-   "read_only": 1
-  },
-  {
-   "fieldname": "asset_classification_name",
-   "fieldtype": "Select",
-   "label": "Asset Classification Name",
-   "no_copy": 1,
-   "options": "\nSpecial Mention Account - 0\nSpecial Mention Account - 1\nSpecial Mention Account - 2\nSubstandard Asset\nDoubtful Asset\nLoss Asset",
-   "read_only": 1
-  },
-  {
->>>>>>> e1017d2e
    "fieldname": "branch",
    "fieldtype": "Link",
    "label": "Branch",
@@ -469,14 +440,6 @@
    "read_only": 1
   },
   {
-<<<<<<< HEAD
-=======
-   "fieldname": "loan_asset_classification_details_section",
-   "fieldtype": "Section Break",
-   "label": "Loan Asset Classification Details"
-  },
-  {
->>>>>>> e1017d2e
    "fieldname": "column_break_zpe2",
    "fieldtype": "Column Break"
   },
@@ -493,7 +456,6 @@
    "read_only": 1
   },
   {
-<<<<<<< HEAD
    "fieldname": "classification_code",
    "fieldtype": "Link",
    "label": "Classification Code",
@@ -513,24 +475,20 @@
    "fieldname": "loan_classification_details_section",
    "fieldtype": "Section Break",
    "label": "Loan Classification Details"
-=======
+  },
+  {
    "fetch_from": "loan_type.loan_category",
    "fieldname": "loan_category",
    "fieldtype": "Link",
    "label": "Loan Category",
    "options": "Loan Category",
    "read_only": 1
->>>>>>> e1017d2e
   }
  ],
  "index_web_pages_for_search": 1,
  "is_submittable": 1,
  "links": [],
-<<<<<<< HEAD
- "modified": "2023-09-14 20:41:41.531824",
-=======
  "modified": "2023-09-14 22:35:43.999287",
->>>>>>> e1017d2e
  "modified_by": "Administrator",
  "module": "Loan Management",
  "name": "Loan",

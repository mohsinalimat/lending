--- conflicted
+++ resolved
@@ -19,10 +19,7 @@
   "status",
   "section_break_8",
   "loan_type",
-<<<<<<< HEAD
   "loan_category",
-=======
->>>>>>> 14ea3e33
   "repayment_schedule_type",
   "loan_amount",
   "rate_of_interest",
@@ -171,12 +168,7 @@
    "depends_on": "is_term_loan",
    "fieldname": "repayment_start_date",
    "fieldtype": "Date",
-<<<<<<< HEAD
-   "label": "Repayment Start Date",
-   "mandatory_depends_on": "is_term_loan"
-=======
    "label": "Repayment Start Date"
->>>>>>> 14ea3e33
   },
   {
    "fieldname": "column_break_11",
@@ -482,7 +474,6 @@
    "fieldname": "loan_classification_details_section",
    "fieldtype": "Section Break",
    "label": "Loan Classification Details"
-<<<<<<< HEAD
   },
   {
    "fetch_from": "loan_type.loan_category",
@@ -491,18 +482,12 @@
    "label": "Loan Category",
    "options": "Loan Category",
    "read_only": 1
-=======
->>>>>>> 14ea3e33
   }
  ],
  "index_web_pages_for_search": 1,
  "is_submittable": 1,
  "links": [],
-<<<<<<< HEAD
- "modified": "2023-09-14 22:35:43.999287",
-=======
  "modified": "2023-09-21 20:41:41.531824",
->>>>>>> 14ea3e33
  "modified_by": "Administrator",
  "module": "Loan Management",
  "name": "Loan",

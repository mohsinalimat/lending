--- conflicted
+++ resolved
@@ -167,12 +167,7 @@
    "depends_on": "is_term_loan",
    "fieldname": "repayment_start_date",
    "fieldtype": "Date",
-<<<<<<< HEAD
    "label": "Repayment Start Date"
-=======
-   "label": "Repayment Start Date",
-   "mandatory_depends_on": "is_term_loan"
->>>>>>> 40471bcd
   },
   {
    "fieldname": "column_break_11",
@@ -483,11 +478,7 @@
  "index_web_pages_for_search": 1,
  "is_submittable": 1,
  "links": [],
-<<<<<<< HEAD
- "modified": "2023-09-21 14:47:03.263549",
-=======
  "modified": "2023-05-29 18:12:28.333911",
->>>>>>> 40471bcd
  "modified_by": "Administrator",
  "module": "Loan Management",
  "name": "Loan",

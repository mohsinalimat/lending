--- conflicted
+++ resolved
@@ -19,10 +19,7 @@
   "status",
   "section_break_8",
   "loan_product",
-<<<<<<< HEAD
   "loan_category",
-=======
->>>>>>> 8ebd1dd2
   "repayment_schedule_type",
   "loan_amount",
   "rate_of_interest",
@@ -511,11 +508,7 @@
  "index_web_pages_for_search": 1,
  "is_submittable": 1,
  "links": [],
-<<<<<<< HEAD
- "modified": "2023-10-13 19:15:47.245190",
-=======
- "modified": "2023-10-11 13:26:31.406754",
->>>>>>> 8ebd1dd2
+ "modified": "2023-10-14 19:15:47.245190",
  "modified_by": "Administrator",
  "module": "Loan Management",
  "name": "Loan",

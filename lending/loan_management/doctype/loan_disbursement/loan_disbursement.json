{
 "actions": [],
 "autoname": "LM-DIS-.#####",
 "creation": "2019-09-07 12:44:49.125452",
 "doctype": "DocType",
 "editable_grid": 1,
 "engine": "InnoDB",
 "field_order": [
  "against_loan",
  "sanctioned_loan_amount",
  "current_disbursed_amount",
  "posting_date",
  "applicant_type",
  "loan_product",
  "monthly_repayment_amount",
  "loan_partner",
  "column_break_4",
  "company",
  "applicant",
  "repayment_schedule_type",
  "repayment_frequency",
  "repayment_method",
  "tenure",
  "repayment_start_date",
  "is_term_loan",
  "withhold_security_deposit",
  "section_break_7",
  "disbursement_date",
  "clearance_date",
  "bpi_difference_date",
  "column_break_8",
  "disbursed_amount",
  "broken_period_interest",
  "bpi_amount_difference",
  "principal_amount_paid",
  "accounting_dimensions_section",
  "cost_center",
  "charges_section",
  "loan_disbursement_charges",
  "accounting_details",
  "disbursement_account",
  "refund_account",
  "column_break_16",
  "loan_account",
  "bank_account",
  "disbursement_references_section",
  "reference_date",
  "days_past_due",
  "status",
  "column_break_17",
  "reference_number",
  "amended_from"
 ],
 "fields": [
  {
   "fieldname": "against_loan",
   "fieldtype": "Link",
   "in_list_view": 1,
   "in_standard_filter": 1,
   "label": "Against Loan ",
   "options": "Loan",
   "reqd": 1,
   "search_index": 1
  },
  {
   "fieldname": "disbursement_date",
   "fieldtype": "Date",
   "label": "Disbursement Date",
   "reqd": 1,
   "search_index": 1
  },
  {
   "fieldname": "disbursed_amount",
   "fieldtype": "Currency",
   "label": "Disbursed Amount",
   "non_negative": 1,
   "options": "Company:company:default_currency",
   "reqd": 1
  },
  {
   "fieldname": "amended_from",
   "fieldtype": "Link",
   "label": "Amended From",
   "no_copy": 1,
   "options": "Loan Disbursement",
   "print_hide": 1,
   "read_only": 1
  },
  {
   "fetch_from": "against_loan.company",
   "fieldname": "company",
   "fieldtype": "Link",
   "in_list_view": 1,
   "label": "Company",
   "options": "Company",
   "read_only": 1,
   "reqd": 1
  },
  {
   "fetch_from": "against_loan.applicant",
   "fieldname": "applicant",
   "fieldtype": "Dynamic Link",
   "in_list_view": 1,
   "label": "Applicant",
   "options": "applicant_type",
   "read_only": 1,
   "reqd": 1
  },
  {
   "collapsible": 1,
   "fieldname": "accounting_dimensions_section",
   "fieldtype": "Section Break",
   "label": "Accounting Dimensions"
  },
  {
   "fieldname": "cost_center",
   "fieldtype": "Link",
   "label": "Cost Center",
   "options": "Cost Center"
  },
  {
   "fieldname": "posting_date",
   "fieldtype": "Date",
   "hidden": 1,
   "label": "Posting Date",
   "read_only": 1,
   "search_index": 1
  },
  {
   "fieldname": "column_break_4",
   "fieldtype": "Column Break"
  },
  {
   "fieldname": "section_break_7",
   "fieldtype": "Section Break",
   "label": "Disbursement Details"
  },
  {
   "fetch_from": "against_loan.applicant_type",
   "fieldname": "applicant_type",
   "fieldtype": "Select",
   "in_list_view": 1,
   "label": "Applicant Type",
   "options": "Employee\nMember\nCustomer",
   "read_only": 1,
   "reqd": 1
  },
  {
   "fieldname": "bank_account",
   "fieldtype": "Link",
   "label": "Bank Account",
   "options": "Bank Account"
  },
  {
   "fieldname": "column_break_8",
   "fieldtype": "Column Break"
  },
  {
   "fieldname": "disbursement_references_section",
   "fieldtype": "Section Break",
   "label": "Disbursement References"
  },
  {
   "fieldname": "reference_date",
   "fieldtype": "Date",
   "label": "Reference Date"
  },
  {
   "fieldname": "column_break_17",
   "fieldtype": "Column Break"
  },
  {
   "fieldname": "reference_number",
   "fieldtype": "Data",
   "label": "Reference Number"
  },
  {
   "fieldname": "clearance_date",
   "fieldtype": "Date",
   "label": "Clearance Date",
   "no_copy": 1,
   "read_only": 1
  },
  {
   "fieldname": "accounting_details",
   "fieldtype": "Section Break",
   "label": "Accounting Details"
  },
  {
   "fetch_from": "against_loan.disbursement_account",
   "fetch_if_empty": 1,
   "fieldname": "disbursement_account",
   "fieldtype": "Link",
   "label": "Disbursement Account",
   "options": "Account"
  },
  {
   "fieldname": "column_break_16",
   "fieldtype": "Column Break"
  },
  {
   "fetch_from": "against_loan.loan_account",
   "fieldname": "loan_account",
   "fieldtype": "Link",
   "label": "Loan Account",
   "options": "Account",
   "read_only": 1
  },
  {
   "default": "0",
   "fetch_from": "against_loan.is_term_loan",
   "fieldname": "is_term_loan",
   "fieldtype": "Check",
   "label": "Is Term Loan"
  },
  {
   "default": "0",
   "fieldname": "withhold_security_deposit",
   "fieldtype": "Check",
   "label": "Withhold Security Deposit"
  },
  {
   "fetch_from": "against_loan.monthly_repayment_amount",
   "fieldname": "monthly_repayment_amount",
   "fieldtype": "Currency",
   "label": "Monthly Repayment Amount",
   "options": "Company:company:default_currency",
   "read_only": 1
  },
  {
   "fetch_from": "against_loan.loan_product",
   "fieldname": "loan_product",
   "fieldtype": "Link",
   "hidden": 1,
   "label": "Loan Product",
   "options": "Loan Product",
   "read_only": 1
  },
  {
   "fieldname": "charges_section",
   "fieldtype": "Section Break",
   "label": "Charges"
  },
  {
   "fieldname": "loan_disbursement_charges",
   "fieldtype": "Table",
   "label": "Loan Disbursement Charges",
   "options": "Loan Disbursement Charge"
  },
  {
   "depends_on": "is_term_loan",
   "fieldname": "repayment_frequency",
   "fieldtype": "Select",
   "label": "Repayment Frequency",
   "options": "Monthly\nDaily\nWeekly\nBi-Weekly\nQuarterly\nOne Time"
  },
  {
   "fetch_from": "against_loan.repayment_schedule_type",
   "fieldname": "repayment_schedule_type",
   "fieldtype": "Data",
   "hidden": 1,
   "label": "Repayment Schedule Type",
   "read_only": 1
  },
  {
   "fieldname": "repayment_start_date",
   "fieldtype": "Date",
   "label": "Repayment Start Date"
  },
  {
   "depends_on": "eval:doc.is_term_loan && doc.repayment_frequency != \"One Time\" && doc.repayment_schedule_type == \"Line of Credit\"",
   "fieldname": "tenure",
   "fieldtype": "Int",
   "label": "Tenure",
   "mandatory_depends_on": "eval:doc.repayment_schedule_type==\"Line of Credit\""
  },
  {
   "depends_on": "eval:doc.is_term_loan && doc.repayment_frequency != \"One Time\"",
   "fetch_from": "against_loan.repayment_method",
   "fetch_if_empty": 1,
   "fieldname": "repayment_method",
   "fieldtype": "Select",
   "label": "Repayment Method",
   "options": "\nRepay Over Number of Periods\nRepay Fixed Amount per Period"
  },
  {
   "fetch_from": "against_loan.loan_amount",
   "fieldname": "sanctioned_loan_amount",
   "fieldtype": "Currency",
   "label": "Sanctioned Loan Amount",
   "options": "Company:company:default_currency",
   "read_only": 1
  },
  {
   "fetch_from": "against_loan.disbursed_amount",
   "fieldname": "current_disbursed_amount",
   "fieldtype": "Currency",
   "label": "Current Disbursed Amount",
   "options": "Company:company:default_currency",
   "read_only": 1
  },
  {
   "fieldname": "broken_period_interest",
   "fieldtype": "Currency",
   "label": "Broken Period Interest",
   "no_copy": 1,
   "options": "Company:company:default_currency",
   "read_only": 1
  },
  {
   "fetch_from": "against_loan.loan_partner",
   "fieldname": "loan_partner",
   "fieldtype": "Link",
   "label": "Loan Partner",
   "options": "Loan Partner"
  },
  {
   "allow_on_submit": 1,
   "fieldname": "refund_account",
   "fieldtype": "Link",
   "label": "Refund Account",
   "options": "Account"
  },
  {
   "fieldname": "days_past_due",
   "fieldtype": "Int",
   "label": "Days Past Due"
  },
  {
   "allow_on_submit": 1,
   "fieldname": "bpi_difference_date",
   "fieldtype": "Date",
   "label": "BPI Difference Date"
  },
  {
   "allow_on_submit": 1,
   "fieldname": "bpi_amount_difference",
   "fieldtype": "Currency",
   "label": "BPI Amount Difference",
   "options": "Company:company:default_currency"
  },
  {
   "fieldname": "principal_amount_paid",
   "fieldtype": "Currency",
   "label": "Principal Amount Paid",
   "options": "Company:company:default_currency"
  },
  {
   "default": "Draft",
   "fieldname": "status",
   "fieldtype": "Select",
   "in_list_view": 1,
   "in_standard_filter": 1,
   "label": "Status",
   "options": "\nDraft\nSubmitted\nCancelled\nClosed",
   "read_only": 1
  }
 ],
 "index_web_pages_for_search": 1,
 "is_submittable": 1,
 "links": [],
<<<<<<< HEAD
 "modified": "2024-12-31 15:56:14.127955",
=======
 "modified": "2024-12-31 22:51:42.962589",
>>>>>>> 09509bf7
 "modified_by": "Administrator",
 "module": "Loan Management",
 "name": "Loan Disbursement",
 "naming_rule": "Expression (old style)",
 "owner": "Administrator",
 "permissions": [
  {
   "amend": 1,
   "cancel": 1,
   "create": 1,
   "delete": 1,
   "email": 1,
   "export": 1,
   "print": 1,
   "read": 1,
   "report": 1,
   "role": "System Manager",
   "share": 1,
   "submit": 1,
   "write": 1
  },
  {
   "amend": 1,
   "cancel": 1,
   "create": 1,
   "delete": 1,
   "email": 1,
   "export": 1,
   "print": 1,
   "read": 1,
   "report": 1,
   "role": "Loan Manager",
   "share": 1,
   "submit": 1,
   "write": 1
  }
 ],
 "sort_field": "modified",
 "sort_order": "DESC",
 "states": [],
 "track_changes": 1
}<|MERGE_RESOLUTION|>--- conflicted
+++ resolved
@@ -359,11 +359,7 @@
  "index_web_pages_for_search": 1,
  "is_submittable": 1,
  "links": [],
-<<<<<<< HEAD
- "modified": "2024-12-31 15:56:14.127955",
-=======
  "modified": "2024-12-31 22:51:42.962589",
->>>>>>> 09509bf7
  "modified_by": "Administrator",
  "module": "Loan Management",
  "name": "Loan Disbursement",
